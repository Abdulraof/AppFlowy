--- conflicted
+++ resolved
@@ -205,16 +205,13 @@
       "pannelTitle": "Select an option or create one",
       "searchOption": "Search for an option"
     },
-<<<<<<< HEAD
     "menuName":"Grid"
   },
   "document":{
     "menuName":"Doc"
-=======
     "date": {
       "timeHintTextInTwelveHour": "12:00 AM",
       "timeHintTextInTwentyFourHour": "12:00"
     }
->>>>>>> 6727c12b
   }
 }
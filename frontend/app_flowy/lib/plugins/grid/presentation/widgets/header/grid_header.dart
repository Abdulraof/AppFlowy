--- conflicted
+++ resolved
@@ -101,16 +101,11 @@
         final cells = state.fields
             .where((field) => field.visibility)
             .map((field) =>
-<<<<<<< HEAD
-                GridFieldCellContext(gridId: widget.gridId, field: field))
+                GridFieldCellContext(gridId: widget.gridId, field: field.field))
             .map((ctx) => GridFieldCell(
                   key: _getKeyById(ctx.field.id),
                   cellContext: ctx,
                 ))
-=======
-                GridFieldCellContext(gridId: widget.gridId, field: field.field))
-            .map((ctx) => GridFieldCell(ctx, key: ValueKey(ctx.field.id)))
->>>>>>> 60c8ec13
             .toList();
 
         return Container(

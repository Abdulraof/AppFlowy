import { DocumentData, BlockType, TextDelta } from '@/appflowy_app/interfaces/document';
import { createContext } from 'react';
import { DocumentBackendService } from './document_bd_svc';
<<<<<<< HEAD
=======
import { Err } from 'ts-results';
import { BlockActionPB, BlockActionPayloadPB, BlockActionTypePB, BlockPB, FlowyError } from '@/services/backend';
import { DocumentObserver } from './document_observer';
import { nanoid } from 'nanoid';
>>>>>>> ec89e951

export const DocumentControllerContext = createContext<DocumentController | null>(null);

export class DocumentController {
  private readonly backendService: DocumentBackendService;
  private readonly observer: DocumentObserver;

  constructor(public readonly viewId: string) {
    this.backendService = new DocumentBackendService(viewId);
    this.observer = new DocumentObserver(viewId);
  }

  open = async (): Promise<DocumentData | null> => {
    // example:
    await this.observer.subscribe({
      didReceiveUpdate: () => {
        console.log('didReceiveUpdate');
      },
    });

    const document = await this.backendService.openV2();
    let root_id = '';
    if (document.ok) {
      root_id = document.val.page_id;
      console.log(document.val.blocks);
    }
    await this.backendService.applyActions([
      BlockActionPB.fromObject({
        action: BlockActionTypePB.Insert,
        payload: BlockActionPayloadPB.fromObject({
          block: BlockPB.fromObject({
            id: nanoid(10),
            ty: 'text',
            parent_id: root_id,
          }),
        }),
      }),
    ]);

    const openDocumentResult = await this.backendService.open();
    if (openDocumentResult.ok) {
      return {
        rootId: '',
        blocks: {},
<<<<<<< HEAD
        meta: {
          childrenMap: {},
        },
=======
        ytexts: {},
        yarrays: {},
>>>>>>> ec89e951
      };
    } else {
      return null;
    }
  };

<<<<<<< HEAD
  applyActions = (
    actions: {
      type: string;
      payload: any;
    }[]
  ) => {
    //
=======
  insert(
    node: {
      id: string;
      type: BlockType;
      delta?: TextDelta[];
    },
    parentId: string,
    prevId: string
  ) {
    //
  }

  transact(actions: (() => void)[]) {
    //
  }

  yTextApply = (yTextId: string, delta: TextDelta[]) => {
    //
>>>>>>> ec89e951
  };

  dispose = async () => {
    await this.backendService.close();
  };
}<|MERGE_RESOLUTION|>--- conflicted
+++ resolved
@@ -1,13 +1,8 @@
-import { DocumentData, BlockType, TextDelta } from '@/appflowy_app/interfaces/document';
+import { DocumentData, BlockType } from '@/appflowy_app/interfaces/document';
 import { createContext } from 'react';
 import { DocumentBackendService } from './document_bd_svc';
-<<<<<<< HEAD
-=======
-import { Err } from 'ts-results';
-import { BlockActionPB, BlockActionPayloadPB, BlockActionTypePB, BlockPB, FlowyError } from '@/services/backend';
+import { FlowyError } from '@/services/backend';
 import { DocumentObserver } from './document_observer';
-import { nanoid } from 'nanoid';
->>>>>>> ec89e951
 
 export const DocumentControllerContext = createContext<DocumentController | null>(null);
 
@@ -20,7 +15,7 @@
     this.observer = new DocumentObserver(viewId);
   }
 
-  open = async (): Promise<DocumentData | null> => {
+  open = async (): Promise<DocumentData | FlowyError> => {
     // example:
     await this.observer.subscribe({
       didReceiveUpdate: () => {
@@ -28,45 +23,33 @@
       },
     });
 
-    const document = await this.backendService.openV2();
-    let root_id = '';
+    const document = await this.backendService.open();
     if (document.ok) {
-      root_id = document.val.page_id;
-      console.log(document.val.blocks);
+      console.log(document.val);
+      const blocks: DocumentData["blocks"] = {};
+      document.val.blocks.forEach((block) => {
+        blocks[block.id] = {
+          id: block.id,
+          type: block.ty as BlockType,
+          parent: block.parent_id,
+          children: block.children_id,
+          data: JSON.parse(block.data),
+        };
+      });
+      const childrenMap: Record<string, string[]> = {};
+      document.val.meta.children_map.forEach((child, key) => { childrenMap[key] = child.children; });
+      return {
+        rootId: document.val.page_id,
+        blocks,
+        meta: {
+          childrenMap
+        }
+      }
     }
-    await this.backendService.applyActions([
-      BlockActionPB.fromObject({
-        action: BlockActionTypePB.Insert,
-        payload: BlockActionPayloadPB.fromObject({
-          block: BlockPB.fromObject({
-            id: nanoid(10),
-            ty: 'text',
-            parent_id: root_id,
-          }),
-        }),
-      }),
-    ]);
+    return document.val;
 
-    const openDocumentResult = await this.backendService.open();
-    if (openDocumentResult.ok) {
-      return {
-        rootId: '',
-        blocks: {},
-<<<<<<< HEAD
-        meta: {
-          childrenMap: {},
-        },
-=======
-        ytexts: {},
-        yarrays: {},
->>>>>>> ec89e951
-      };
-    } else {
-      return null;
-    }
   };
 
-<<<<<<< HEAD
   applyActions = (
     actions: {
       type: string;
@@ -74,26 +57,6 @@
     }[]
   ) => {
     //
-=======
-  insert(
-    node: {
-      id: string;
-      type: BlockType;
-      delta?: TextDelta[];
-    },
-    parentId: string,
-    prevId: string
-  ) {
-    //
-  }
-
-  transact(actions: (() => void)[]) {
-    //
-  }
-
-  yTextApply = (yTextId: string, delta: TextDelta[]) => {
-    //
->>>>>>> ec89e951
   };
 
   dispose = async () => {

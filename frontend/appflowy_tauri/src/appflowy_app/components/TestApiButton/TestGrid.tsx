import React from 'react';
import {
  FieldType,
  NumberFormat,
  NumberTypeOptionPB,
  SelectOptionCellDataPB,
  SingleSelectTypeOptionPB,
  ViewLayoutTypePB,
} from '../../../services/backend';
import {Log} from '../../utils/log';
import {
  assertFieldName,
  assertNumberOfFields,
  assertNumberOfRows,
  assertTextCell,
  createTestDatabaseView,
  editTextCell,
  findFirstFieldInfoWithFieldType,
  makeMultiSelectCellController,
  makeSingleSelectCellController,
  makeTextCellController,
  openTestDatabase,
} from './DatabaseTestHelper';
import {
  SelectOptionBackendService,
  SelectOptionCellBackendService,
} from '../../stores/effects/database/cell/select_option_bd_svc';
<<<<<<< HEAD
import {TypeOptionController} from '../../stores/effects/database/field/type_option/type_option_controller';
import {None, Some} from 'ts-results';
import {RowBackendService} from '../../stores/effects/database/row/row_bd_svc';
import {makeSingleSelectTypeOptionContext} from '../../stores/effects/database/field/type_option/type_option_context';
=======
import { TypeOptionController } from '../../stores/effects/database/field/type_option/type_option_controller';
import { None, Some } from 'ts-results';
import { RowBackendService } from '../../stores/effects/database/row/row_bd_svc';
import {
  makeNumberTypeOptionContext,
  makeSingleSelectTypeOptionContext,
} from '../../stores/effects/database/field/type_option/type_option_context';
>>>>>>> 24340f30

export const TestCreateGrid = () => {
  async function createBuildInGrid() {
    const view = await createTestDatabaseView(ViewLayoutTypePB.Grid);
    const databaseController = await openTestDatabase(view.id);
    databaseController.subscribe({
      onViewChanged: (databasePB) => {
        Log.debug('Did receive database:' + databasePB);
      },
      // onRowsChanged: async (rows) => {
      //   if (rows.length !== 3) {
      //     throw Error('Expected number of rows is 3, but receive ' + rows.length);
      //   }
      // },
      onFieldsChanged: (fields) => {
        if (fields.length !== 3) {
          throw Error('Expected number of fields is 3, but receive ' + fields.length);
        }
      },
    });
    await databaseController.open().then((result) => result.unwrap());
    await databaseController.dispose();
  }

  return TestButton('Test create build-in grid', createBuildInGrid);
};

export const TestEditCell = () => {
  async function testGridRow() {
    const view = await createTestDatabaseView(ViewLayoutTypePB.Grid);
    const databaseController = await openTestDatabase(view.id);
    await databaseController.open().then((result) => result.unwrap());

    for (const [index, row] of databaseController.databaseViewCache.rowInfos.entries()) {
      const cellContent = index.toString();
      const fieldInfo = findFirstFieldInfoWithFieldType(row, FieldType.RichText).unwrap();
      await editTextCell(fieldInfo.field.id, row, databaseController, cellContent);
      await assertTextCell(fieldInfo.field.id, row, databaseController, cellContent);
    }
  }

  return TestButton('Test editing cell', testGridRow);
};

export const TestCreateRow = () => {
  async function testCreateRow() {
    const view = await createTestDatabaseView(ViewLayoutTypePB.Grid);
    const databaseController = await openTestDatabase(view.id);
    await databaseController.open().then((result) => result.unwrap());
    await assertNumberOfRows(view.id, 3);

    // Create a row from a DatabaseController or create using the RowBackendService
    await databaseController.createRow();
    await assertNumberOfRows(view.id, 4);
    await databaseController.dispose();
  }

  return TestButton('Test create row', testCreateRow);
};
export const TestDeleteRow = () => {
  async function testDeleteRow() {
    const view = await createTestDatabaseView(ViewLayoutTypePB.Grid);
    const databaseController = await openTestDatabase(view.id);
    await databaseController.open().then((result) => result.unwrap());

    const rows = databaseController.databaseViewCache.rowInfos;
    const svc = new RowBackendService(view.id);
    await svc.deleteRow(rows[0].row.id);
    await assertNumberOfRows(view.id, 2);

    // Wait the databaseViewCache get the change notification and
    // update the rows.
    await new Promise((resolve) => setTimeout(resolve, 200));
    if (databaseController.databaseViewCache.rowInfos.length !== 2) {
      throw Error('The number of rows is not match');
    }
    await databaseController.dispose();
  }

  return TestButton('Test delete row', testDeleteRow);
};
export const TestCreateSelectOptionInCell = () => {
  async function testCreateOptionInCell() {
    const view = await createTestDatabaseView(ViewLayoutTypePB.Grid);
    const databaseController = await openTestDatabase(view.id);
    await databaseController.open().then((result) => result.unwrap());
    for (const [index, row] of databaseController.databaseViewCache.rowInfos.entries()) {
      if (index === 0) {
        const fieldInfo = findFirstFieldInfoWithFieldType(row, FieldType.SingleSelect).unwrap();
        const cellController = await makeSingleSelectCellController(fieldInfo.field.id, row, databaseController).then(
          (result) => result.unwrap()
        );
        await cellController.subscribeChanged({
          onCellChanged: (value) => {
            const option: SelectOptionCellDataPB = value.unwrap();
            console.log(option);
          },
        });
        const backendSvc = new SelectOptionCellBackendService(cellController.cellIdentifier);
        await backendSvc.createOption({ name: 'option' + index });
        await cellController.dispose();
      }
    }
    await databaseController.dispose();
  }

  return TestButton('Test create a select option in cell', testCreateOptionInCell);
};

export const TestGetSingleSelectFieldData = () => {
  async function testGetSingleSelectFieldData() {
    const view = await createTestDatabaseView(ViewLayoutTypePB.Grid);
    const databaseController = await openTestDatabase(view.id);
    await databaseController.open().then((result) => result.unwrap());

    // Find the single select column
    const singleSelect = databaseController.fieldController.fieldInfos.find(
      (fieldInfo) => fieldInfo.field.field_type === FieldType.SingleSelect
    )!;
    const typeOptionController = new TypeOptionController(view.id, Some(singleSelect));
    const singleSelectTypeOptionContext = makeSingleSelectTypeOptionContext(typeOptionController);

    // Create options
    const singleSelectTypeOptionPB: SingleSelectTypeOptionPB = await singleSelectTypeOptionContext
      .getTypeOption()
      .then((result) => result.unwrap());
    const backendSvc = new SelectOptionBackendService(view.id, singleSelect.field.id);
    const option1 = await backendSvc.createOption({ name: 'Task 1' }).then((result) => result.unwrap());
    singleSelectTypeOptionPB.options.splice(0, 0, option1);
    const option2 = await backendSvc.createOption({ name: 'Task 2' }).then((result) => result.unwrap());
    singleSelectTypeOptionPB.options.splice(0, 0, option2);
    const option3 = await backendSvc.createOption({ name: 'Task 3' }).then((result) => result.unwrap());
    singleSelectTypeOptionPB.options.splice(0, 0, option3);
    await singleSelectTypeOptionContext.setTypeOption(singleSelectTypeOptionPB);

    // Read options
    const options = singleSelectTypeOptionPB.options;
    console.log(options);

    await databaseController.dispose();
  }

  return TestButton('Test get single-select column data', testGetSingleSelectFieldData);
};

export const TestSwitchFromSingleSelectToNumber = () => {
  async function testSwitchFromSingleSelectToNumber() {
    const view = await createTestDatabaseView(ViewLayoutTypePB.Grid);
    const databaseController = await openTestDatabase(view.id);
    await databaseController.open().then((result) => result.unwrap());

    // Find the single select column
    const singleSelect = databaseController.fieldController.fieldInfos.find(
      (fieldInfo) => fieldInfo.field.field_type === FieldType.SingleSelect
    )!;
    const typeOptionController = new TypeOptionController(view.id, Some(singleSelect));
    await typeOptionController.switchToField(FieldType.Number);

    // Check the number type option
    const numberTypeOptionContext = makeNumberTypeOptionContext(typeOptionController);
    const numberTypeOption: NumberTypeOptionPB = await numberTypeOptionContext
      .getTypeOption()
      .then((result) => result.unwrap());
    const format: NumberFormat = numberTypeOption.format;
    if (format !== NumberFormat.Num) {
      throw Error('The default format should be number');
    }

    await databaseController.dispose();
  }

  return TestButton('Test switch from single-select to number column', testSwitchFromSingleSelectToNumber);
};

export const TestSwitchFromMultiSelectToText = () => {
  async function testSwitchFromMultiSelectToRichText() {
    const view = await createTestDatabaseView(ViewLayoutTypePB.Grid);
    const databaseController = await openTestDatabase(view.id);
    await databaseController.open().then((result) => result.unwrap());

    // Create multi-select field
    const typeOptionController = new TypeOptionController(view.id, None, FieldType.MultiSelect);
    await typeOptionController.initialize();

    // Insert options to first row
    const row = databaseController.databaseViewCache.rowInfos[0];
    const multiSelectField = typeOptionController.getFieldInfo();
    // const multiSelectField = findFirstFieldInfoWithFieldType(row, FieldType.MultiSelect).unwrap();
    const selectOptionCellController = await makeMultiSelectCellController(
      multiSelectField.field.id,
      row,
      databaseController
    ).then((result) => result.unwrap());
    const backendSvc = new SelectOptionCellBackendService(selectOptionCellController.cellIdentifier);
    await backendSvc.createOption({ name: 'A' });
    await backendSvc.createOption({ name: 'B' });
    await backendSvc.createOption({ name: 'C' });

    const selectOptionCellData = await selectOptionCellController.getCellData().then((result) => result.unwrap());
    if (selectOptionCellData.options.length !== 3) {
      throw Error('The options should equal to 3');
    }

    if (selectOptionCellData.select_options.length !== 3) {
      throw Error('The selected options should equal to 3');
    }
    await selectOptionCellController.dispose();

    // Switch to RichText field type
    await typeOptionController.switchToField(FieldType.RichText).then((result) => result.unwrap());
    if (typeOptionController.fieldType !== FieldType.RichText) {
      throw Error('The field type should be text');
    }

    const textCellController = await makeTextCellController(multiSelectField.field.id, row, databaseController).then(
      (result) => result.unwrap()
    );
    const cellContent = await textCellController.getCellData();
    if (cellContent.unwrap() !== 'A,B,C') {
      throw Error('The cell content should be A,B,C, but receive: ' + cellContent.unwrap());
    }

    await databaseController.dispose();
  }

  return TestButton('Test switch from multi-select to text column', testSwitchFromMultiSelectToRichText);
};

export const TestEditField = () => {
  async function testEditField() {
    const view = await createTestDatabaseView(ViewLayoutTypePB.Grid);
    const databaseController = await openTestDatabase(view.id);
    await databaseController.open().then((result) => result.unwrap());
    const fieldInfos = databaseController.fieldController.fieldInfos;

    // Modify the name of the field
    const firstFieldInfo = fieldInfos[0];
    const controller = new TypeOptionController(view.id, Some(firstFieldInfo));
    await controller.initialize();
    const newName = 'hello world';
    await controller.setFieldName(newName);
    await controller.switchToField(FieldType.MultiSelect);

    await assertFieldName(view.id, firstFieldInfo.field.id, firstFieldInfo.field.field_type, newName);
    await databaseController.dispose();
  }

  return TestButton('Test edit the column name', testEditField);
};

export const TestCreateNewField = () => {
  async function testCreateNewField() {
    const view = await createTestDatabaseView(ViewLayoutTypePB.Grid);
    const databaseController = await openTestDatabase(view.id);
    await databaseController.open().then((result) => result.unwrap());
    await assertNumberOfFields(view.id, 3);

    // Modify the name of the field
    const controller = new TypeOptionController(view.id, None);
    await controller.initialize();
    await assertNumberOfFields(view.id, 4);



    await databaseController.dispose();
  }

  return TestButton('Test create a new column', testCreateNewField);
};

export const TestDeleteField = () => {
  async function testDeleteField() {
    const view = await createTestDatabaseView(ViewLayoutTypePB.Grid);
    const databaseController = await openTestDatabase(view.id);
    await databaseController.open().then((result) => result.unwrap());

    // Modify the name of the field.
    // The fieldInfos[0] is the primary field by default, we can't delete it.
    // So let choose the second fieldInfo.
    const fieldInfo = databaseController.fieldController.fieldInfos[1];
    const controller = new TypeOptionController(view.id, Some(fieldInfo));
    await controller.initialize();
    await assertNumberOfFields(view.id, 3);
    await controller.deleteField();
    await assertNumberOfFields(view.id, 2);
    await databaseController.dispose();
  }

  return TestButton('Test delete a new column', testDeleteField);
};

const TestButton = (title: string, onClick: () => void) => {
  return (
    <React.Fragment>
      <div>
        <button className='rounded-md bg-gray-300 p-4' type='button' onClick={() => onClick()}>
          {title}
        </button>
      </div>
    </React.Fragment>
  );
};<|MERGE_RESOLUTION|>--- conflicted
+++ resolved
@@ -7,7 +7,7 @@
   SingleSelectTypeOptionPB,
   ViewLayoutTypePB,
 } from '../../../services/backend';
-import {Log} from '../../utils/log';
+import { Log } from '../../utils/log';
 import {
   assertFieldName,
   assertNumberOfFields,
@@ -25,12 +25,6 @@
   SelectOptionBackendService,
   SelectOptionCellBackendService,
 } from '../../stores/effects/database/cell/select_option_bd_svc';
-<<<<<<< HEAD
-import {TypeOptionController} from '../../stores/effects/database/field/type_option/type_option_controller';
-import {None, Some} from 'ts-results';
-import {RowBackendService} from '../../stores/effects/database/row/row_bd_svc';
-import {makeSingleSelectTypeOptionContext} from '../../stores/effects/database/field/type_option/type_option_context';
-=======
 import { TypeOptionController } from '../../stores/effects/database/field/type_option/type_option_controller';
 import { None, Some } from 'ts-results';
 import { RowBackendService } from '../../stores/effects/database/row/row_bd_svc';
@@ -38,7 +32,6 @@
   makeNumberTypeOptionContext,
   makeSingleSelectTypeOptionContext,
 } from '../../stores/effects/database/field/type_option/type_option_context';
->>>>>>> 24340f30
 
 export const TestCreateGrid = () => {
   async function createBuildInGrid() {
@@ -280,7 +273,6 @@
     await controller.initialize();
     const newName = 'hello world';
     await controller.setFieldName(newName);
-    await controller.switchToField(FieldType.MultiSelect);
 
     await assertFieldName(view.id, firstFieldInfo.field.id, firstFieldInfo.field.field_type, newName);
     await databaseController.dispose();
@@ -300,9 +292,6 @@
     const controller = new TypeOptionController(view.id, None);
     await controller.initialize();
     await assertNumberOfFields(view.id, 4);
-
-
-
     await databaseController.dispose();
   }
 

--- conflicted
+++ resolved
@@ -45,13 +45,9 @@
 
   @override
   void initState() {
-<<<<<<< HEAD
     _popover = PopoverController();
-    final cellController = widget.cellControllerBuilder.build();
-=======
     final cellController =
         widget.cellControllerBuilder.build() as GridDateCellController;
->>>>>>> 9bc2bc82
     _cellBloc = getIt<DateCellBloc>(param1: cellController)
       ..add(const DateCellEvent.initial());
     super.initState();

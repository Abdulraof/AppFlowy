import 'package:appflowy_editor/src/flutter/overlay.dart';
import 'package:appflowy_editor/src/infra/log.dart';
import 'package:appflowy_editor/src/service/context_menu/built_in_context_menu_item.dart';
import 'package:appflowy_editor/src/service/context_menu/context_menu.dart';
import 'package:flutter/material.dart' hide Overlay, OverlayEntry;

import 'package:appflowy_editor/src/core/document/node.dart';
import 'package:appflowy_editor/src/core/document/node_iterator.dart';
import 'package:appflowy_editor/src/core/document/path.dart';
import 'package:appflowy_editor/src/core/location/position.dart';
import 'package:appflowy_editor/src/core/location/selection.dart';
import 'package:appflowy_editor/src/editor_state.dart';
import 'package:appflowy_editor/src/extensions/node_extensions.dart';
import 'package:appflowy_editor/src/extensions/object_extensions.dart';
import 'package:appflowy_editor/src/render/selection/cursor_widget.dart';
import 'package:appflowy_editor/src/render/selection/selectable.dart';
import 'package:appflowy_editor/src/render/selection/selection_widget.dart';
import 'package:appflowy_editor/src/service/selection/selection_gesture.dart';

/// [AppFlowySelectionService] is responsible for processing
/// the [Selection] changes and updates.
///
/// Usually, this service can be obtained by the following code.
/// ```dart
/// final selectionService = editorState.service.selectionService;
///
/// /** get current selection value*/
/// final selection = selectionService.currentSelection.value;
///
/// /** get current selected nodes*/
/// final nodes = selectionService.currentSelectedNodes;
/// ```
///
abstract class AppFlowySelectionService {
  /// The current [Selection] in editor.
  ///
  /// The value is null if there is no nodes are selected.
  ValueNotifier<Selection?> get currentSelection;

  /// The current selected [Node]s in editor.
  ///
  /// The order of the result is determined according to the [currentSelection].
  /// The result are ordered from back to front if the selection is forward.
  /// The result are ordered from front to back if the selection is backward.
  ///
  /// For example, Here is an array of selected nodes, `[n1, n2, n3]`.
  /// The result will be `[n3, n2, n1]` if the selection is forward,
  ///   and `[n1, n2, n3]` if the selection is backward.
  ///
  /// Returns empty result if there is no nodes are selected.
  List<Node> get currentSelectedNodes;

  /// Updates the selection.
  ///
  /// The editor will update selection area and toolbar area
  /// if the [selection] is not collapsed,
  /// otherwise, will update the cursor area.
  void updateSelection(Selection? selection);

  /// Clears the selection area, cursor area and the popup list area.
  void clearSelection();

  /// Clears the cursor area.
  void clearCursor();

  /// Returns the [Node]s in [Selection].
  List<Node> getNodesInSelection(Selection selection);

  /// Returns the [Node] containing to the [offset].
  ///
  /// [offset] must be under the global coordinate system.
  Node? getNodeInOffset(Offset offset);

  /// Returns the [Position] closest to the [offset].
  ///
  /// Returns null if there is no nodes are selected.
  ///
  /// [offset] must be under the global coordinate system.
  Position? getPositionInOffset(Offset offset);

  /// The current selection areas's rect in editor.
  List<Rect> get selectionRects;
}

class AppFlowySelection extends StatefulWidget {
  const AppFlowySelection({
    Key? key,
    this.cursorColor = const Color(0xFF00BCF0),
    this.selectionColor = const Color.fromARGB(53, 111, 201, 231),
    this.editable = true,
    required this.editorState,
    required this.child,
  }) : super(key: key);

  final EditorState editorState;
  final Widget child;
  final Color cursorColor;
  final Color selectionColor;
  final bool editable;

  @override
  State<AppFlowySelection> createState() => _AppFlowySelectionState();
}

class _AppFlowySelectionState extends State<AppFlowySelection>
    with WidgetsBindingObserver
    implements AppFlowySelectionService {
  final _cursorKey = GlobalKey(debugLabel: 'cursor');

  @override
  final List<Rect> selectionRects = [];
  final List<OverlayEntry> _selectionAreas = [];
  final List<OverlayEntry> _cursorAreas = [];
  final List<OverlayEntry> _contextMenuAreas = [];

  // OverlayEntry? _debugOverlay;

  /// Pan
  Offset? _panStartOffset;
  double? _panStartScrollDy;

  EditorState get editorState => widget.editorState;

  @override
  void initState() {
    super.initState();

    WidgetsBinding.instance.addObserver(this);
    currentSelection.addListener(_onSelectionChange);
  }

  @override
  void didChangeMetrics() {
    super.didChangeMetrics();

    // Need to refresh the selection when the metrics changed.
    if (currentSelection.value != null) {
      updateSelection(currentSelection.value!);
    }
  }

  @override
  void dispose() {
    clearSelection();
    WidgetsBinding.instance.removeObserver(this);
    currentSelection.removeListener(_onSelectionChange);

    super.dispose();
  }

  @override
  Widget build(BuildContext context) {
    if (!widget.editable) {
      return Container(
        child: widget.child,
      );
    } else {
      return SelectionGestureDetector(
        onPanStart: _onPanStart,
        onPanUpdate: _onPanUpdate,
        onPanEnd: _onPanEnd,
        onTapDown: _onTapDown,
        onSecondaryTapDown: _onSecondaryTapDown,
        onDoubleTapDown: _onDoubleTapDown,
        onTripleTapDown: _onTripleTapDown,
        child: widget.child,
      );
    }
  }

  @override
  ValueNotifier<Selection?> currentSelection = ValueNotifier(null);

  @override
  List<Node> currentSelectedNodes = [];

  @override
  List<Node> getNodesInSelection(Selection selection) {
    final start =
        selection.isBackward ? selection.start.path : selection.end.path;
    final end =
        selection.isBackward ? selection.end.path : selection.start.path;
    assert(start <= end);
    final startNode = editorState.document.nodeAtPath(start);
    final endNode = editorState.document.nodeAtPath(end);
    if (startNode != null && endNode != null) {
      final nodes = NodeIterator(
        document: editorState.document,
        startNode: startNode,
        endNode: endNode,
      ).toList();
      if (selection.isBackward) {
        return nodes;
      } else {
        return nodes.reversed.toList(growable: false);
      }
    }
    return [];
  }

  @override
  void updateSelection(Selection? selection) {
    if (!widget.editable) {
      return;
    }

    selectionRects.clear();
    clearSelection();

    if (selection != null) {
      if (selection.isCollapsed) {
        // updates cursor area.
        Log.selection.debug('update cursor area, $selection');
        _updateCursorAreas(selection.start);
      } else {
        // updates selection area.
        Log.selection.debug('update cursor area, $selection');
        _updateSelectionAreas(selection);
      }
    }

    currentSelection.value = selection;
    editorState.updateCursorSelection(selection, CursorUpdateReason.uiEvent);
  }

  @override
  void clearSelection() {
    currentSelectedNodes = [];
    currentSelection.value = null;

    clearCursor();
    // clear selection areas
    _selectionAreas
      ..forEach((overlay) => overlay.remove())
      ..clear();
    // clear cursor areas

    // hide toolbar
    editorState.service.toolbarService?.hide();

    // clear context menu
    _clearContextMenu();
  }

  @override
  void clearCursor() {
    // clear cursor areas
    _cursorAreas
      ..forEach((overlay) => overlay.remove())
      ..clear();
  }

  void _clearContextMenu() {
    _contextMenuAreas
      ..forEach((overlay) => overlay.remove())
      ..clear();
  }

  @override
  Node? getNodeInOffset(Offset offset) {
    final sortedNodes =
        editorState.document.root.children.toList(growable: false);
    return _getNodeInOffset(
      sortedNodes,
      offset,
      0,
      sortedNodes.length - 1,
    );
  }

  @override
  Position? getPositionInOffset(Offset offset) {
    final node = getNodeInOffset(offset);
    final selectable = node?.selectable;
    if (selectable == null) {
      clearSelection();
      return null;
    }
    return selectable.getPositionInOffset(offset);
  }

  void _onTapDown(TapDownDetails details) {
    // clear old state.
    _panStartOffset = null;

    final position = getPositionInOffset(details.globalPosition);
    if (position == null) {
      return;
    }
    final selection = Selection.collapsed(position);
    updateSelection(selection);

    _enableInteraction();

    _showDebugLayerIfNeeded(offset: details.globalPosition);
  }

  void _onDoubleTapDown(TapDownDetails details) {
    final offset = details.globalPosition;
    final node = getNodeInOffset(offset);
    final selection = node?.selectable?.getWorldBoundaryInOffset(offset);
    if (selection == null) {
      clearSelection();
      return;
    }
    updateSelection(selection);

    _enableInteraction();
  }

  void _onTripleTapDown(TapDownDetails details) {
    final offset = details.globalPosition;
    final node = getNodeInOffset(offset);
    final selectable = node?.selectable;
    if (selectable == null) {
      clearSelection();
      return;
    }
    Selection selection = Selection(
      start: selectable.start(),
      end: selectable.end(),
    );
    updateSelection(selection);

    _enableInteraction();
  }

  void _onSecondaryTapDown(TapDownDetails details) {
    // if selection is null, or
    // selection.isCollapsedand and the selected node is TextNode.
    // try to select the word.
    final selection = currentSelection.value;
    if (selection == null ||
        (selection.isCollapsed == true &&
            currentSelectedNodes.first is TextNode)) {
      _onDoubleTapDown(details);
    }

    _showContextMenu(details);
  }

  void _onPanStart(DragStartDetails details) {
    clearSelection();

    _panStartOffset = details.globalPosition;
    _panStartScrollDy = editorState.service.scrollService?.dy;

    _enableInteraction();
  }

  void _onPanUpdate(DragUpdateDetails details) {
    if (_panStartOffset == null || _panStartScrollDy == null) {
      return;
    }

    _enableInteraction();

    final panEndOffset = details.globalPosition;
    final dy = editorState.service.scrollService?.dy;
    final panStartOffset = dy == null
        ? _panStartOffset!
        : _panStartOffset!.translate(0, _panStartScrollDy! - dy);

    final first = getNodeInOffset(panStartOffset)?.selectable;
    final last = getNodeInOffset(panEndOffset)?.selectable;

    // compute the selection in range.
    if (first != null && last != null) {
      Log.selection.debug('first = $first, last = $last');
      final start =
          first.getSelectionInRange(panStartOffset, panEndOffset).start;
      final end = last.getSelectionInRange(panStartOffset, panEndOffset).end;
      final selection = Selection(start: start, end: end);
      updateSelection(selection);
    }

    _showDebugLayerIfNeeded(offset: panEndOffset);
  }

  void _onPanEnd(DragEndDetails details) {
    // do nothing
  }

  void _updateSelectionAreas(Selection selection) {
    final nodes = getNodesInSelection(selection);

    currentSelectedNodes = nodes;

    // TODO: need to be refactored.
    Offset? toolbarOffset;
    LayerLink? layerLink;
    final editorOffset =
        editorState.renderBox?.localToGlobal(Offset.zero) ?? Offset.zero;

    final backwardNodes =
        selection.isBackward ? nodes : nodes.reversed.toList(growable: false);
    final normalizedSelection = selection.normalized;
    assert(normalizedSelection.isBackward);

    Log.selection.debug('update selection areas, $normalizedSelection');

    for (var i = 0; i < backwardNodes.length; i++) {
      final node = backwardNodes[i];
      final selectable = node.selectable;
      if (selectable == null) {
        continue;
      }

      var newSelection = normalizedSelection.copyWith();

      /// In the case of multiple selections,
      ///  we need to return a new selection for each selected node individually.
      ///
      /// < > means selected.
      /// text: abcd<ef
      /// text: ghijkl
      /// text: mn>opqr
      ///
      if (!normalizedSelection.isSingle) {
        if (i == 0) {
          newSelection = newSelection.copyWith(end: selectable.end());
        } else if (i == nodes.length - 1) {
          newSelection = newSelection.copyWith(start: selectable.start());
        } else {
          newSelection = Selection(
            start: selectable.start(),
            end: selectable.end(),
          );
        }
      }

      const baseToolbarOffset = Offset(0, 35.0);
      final rects = selectable.getRectsInSelection(newSelection);
      for (final rect in rects) {
        final selectionRect = _transformRectToGlobal(selectable, rect);
        selectionRects.add(selectionRect);

        // TODO: Need to compute more precise location.
        if ((selectionRect.topLeft.dy - editorOffset.dy) <=
            baseToolbarOffset.dy) {
          toolbarOffset ??= rect.bottomLeft;
        } else {
          toolbarOffset ??= rect.topLeft - baseToolbarOffset;
        }
        layerLink ??= node.layerLink;

        final overlay = OverlayEntry(
          builder: (context) => SelectionWidget(
            color: widget.selectionColor,
            layerLink: node.layerLink,
            rect: rect,
          ),
        );
        _selectionAreas.add(overlay);
      }
    }

    Overlay.of(context)?.insertAll(_selectionAreas);

    if (toolbarOffset != null && layerLink != null) {
      editorState.service.toolbarService?.showInOffset(
        toolbarOffset,
        layerLink,
      );
    }
  }

  void _updateCursorAreas(Position position) {
    final node = editorState.document.root.childAtPath(position.path);

    if (node == null) {
      assert(false);
      return;
    }

    currentSelectedNodes = [node];

    _showCursor(node, position);
  }

  void _showCursor(Node node, Position position) {
    final selectable = node.selectable;
    final cursorRect = selectable?.getCursorRectInPosition(position);
    if (selectable != null && cursorRect != null) {
      final cursorArea = OverlayEntry(
        builder: (context) => CursorWidget(
          key: _cursorKey,
          rect: cursorRect,
          color: widget.cursorColor,
          layerLink: node.layerLink,
          shouldBlink: selectable.shouldCursorBlink,
          cursorStyle: selectable.cursorStyle,
        ),
      );

      _cursorAreas.add(cursorArea);
      selectionRects.add(_transformRectToGlobal(selectable, cursorRect));
      Overlay.of(context)?.insertAll(_cursorAreas);

      _forceShowCursor();
    }
  }

  void _forceShowCursor() {
    _cursorKey.currentState?.unwrapOrNull<CursorWidgetState>()?.show();
  }

  void _showContextMenu(TapDownDetails details) {
    _clearContextMenu();

<<<<<<< HEAD
    // For now, only support the text node.
    if (!currentSelectedNodes.every((element) => element is TextNode)) {
      return;
    }

=======
    final baseOffset =
        editorState.renderBox?.localToGlobal(Offset.zero) ?? Offset.zero;
    final offset = details.globalPosition + const Offset(10, 10) - baseOffset;
>>>>>>> d7f14db6
    final contextMenu = OverlayEntry(
      builder: (context) => ContextMenu(
        position: offset,
        editorState: editorState,
        items: builtInContextMenuItems,
        onPressed: () => _clearContextMenu(),
      ),
    );

    _contextMenuAreas.add(contextMenu);
    Overlay.of(context)?.insert(contextMenu);
  }

  void _scrollUpOrDownIfNeeded() {
    final dy = editorState.service.scrollService?.dy;
    final selectNodes = currentSelectedNodes;
    final selection = currentSelection.value;
    if (dy == null || selection == null || selectNodes.isEmpty) {
      return;
    }

    final rect = selectNodes.last.rect;

    final size = MediaQuery.of(context).size.height;
    final topLimit = size * 0.3;
    final bottomLimit = size * 0.8;

    // TODO: It is necessary to calculate the relative speed
    //   according to the gap and move forward more gently.
    if (rect.top >= bottomLimit) {
      if (selection.isSingle) {
        editorState.service.scrollService?.scrollTo(dy + size * 0.2);
      } else if (selection.isBackward) {
        editorState.service.scrollService?.scrollTo(dy + 10.0);
      }
    } else if (rect.bottom <= topLimit) {
      if (selection.isForward) {
        editorState.service.scrollService?.scrollTo(dy - 10.0);
      }
    }
  }

  Node? _getNodeInOffset(
      List<Node> sortedNodes, Offset offset, int start, int end) {
    if (start < 0 && end >= sortedNodes.length) {
      return null;
    }
    var min = start;
    var max = end;
    while (min <= max) {
      final mid = min + ((max - min) >> 1);
      final rect = sortedNodes[mid].rect;
      if (rect.bottom <= offset.dy) {
        min = mid + 1;
      } else {
        max = mid - 1;
      }
    }
    min = min.clamp(start, end);
    final node = sortedNodes[min];
    if (node.children.isNotEmpty && node.children.first.rect.top <= offset.dy) {
      final children = node.children.toList(growable: false);
      return _getNodeInOffset(
        children,
        offset,
        0,
        children.length - 1,
      );
    }
    return node;
  }

  void _enableInteraction() {
    editorState.service.keyboardService?.enable();
    editorState.service.scrollService?.enable();
  }

  Rect _transformRectToGlobal(SelectableMixin selectable, Rect r) {
    final Offset topLeft = selectable.localToGlobal(Offset(r.left, r.top));
    return Rect.fromLTWH(topLeft.dx, topLeft.dy, r.width, r.height);
  }

  void _onSelectionChange() {
    _scrollUpOrDownIfNeeded();
  }

  void _showDebugLayerIfNeeded({Offset? offset}) {
    // remove false to show debug overlay.
    // if (kDebugMode && false) {
    //   _debugOverlay?.remove();
    //   if (offset != null) {
    //     _debugOverlay = OverlayEntry(
    //       builder: (context) => Positioned.fromRect(
    //         rect: Rect.fromPoints(offset, offset.translate(20, 20)),
    //         child: Container(
    //           color: Colors.red.withOpacity(0.2),
    //         ),
    //       ),
    //     );
    //     Overlay.of(context)?.insert(_debugOverlay!);
    //   } else if (_panStartOffset != null) {
    //     _debugOverlay = OverlayEntry(
    //       builder: (context) => Positioned.fromRect(
    //         rect: Rect.fromPoints(
    //             _panStartOffset?.translate(
    //                   0,
    //                   -(editorState.service.scrollService!.dy -
    //                       _panStartScrollDy!),
    //                 ) ??
    //                 Offset.zero,
    //             offset ?? Offset.zero),
    //         child: Container(
    //           color: Colors.red.withOpacity(0.2),
    //         ),
    //       ),
    //     );
    //     Overlay.of(context)?.insert(_debugOverlay!);
    //   } else {
    //     _debugOverlay = null;
    //   }
    // }
  }
}<|MERGE_RESOLUTION|>--- conflicted
+++ resolved
@@ -508,17 +508,14 @@
   void _showContextMenu(TapDownDetails details) {
     _clearContextMenu();
 
-<<<<<<< HEAD
     // For now, only support the text node.
     if (!currentSelectedNodes.every((element) => element is TextNode)) {
       return;
     }
 
-=======
     final baseOffset =
         editorState.renderBox?.localToGlobal(Offset.zero) ?? Offset.zero;
     final offset = details.globalPosition + const Offset(10, 10) - baseOffset;
->>>>>>> d7f14db6
     final contextMenu = OverlayEntry(
       builder: (context) => ContextMenu(
         position: offset,

--- conflicted
+++ resolved
@@ -9,13 +9,7 @@
 use client_api::entity::{
   AFRole, AFWorkspace, AFWorkspaceInvitation, AuthProvider, CollabParams, CreateCollabParams,
 };
-<<<<<<< HEAD
-=======
-use client_api::entity::{
-  AFRole, AFWorkspace, AuthProvider, CollabParams, CreateCollabParams, QueryCollab,
-  QueryCollabParams,
-};
->>>>>>> 7ca3f215
+use client_api::entity::{QueryCollab, QueryCollabParams};
 use client_api::{Client, ClientConfiguration};
 use collab_entity::{CollabObject, CollabType};
 use parking_lot::RwLock;
@@ -187,11 +181,7 @@
     })
   }
 
-<<<<<<< HEAD
-  // Deprecated
-=======
   #[allow(deprecated)]
->>>>>>> 7ca3f215
   fn add_workspace_member(
     &self,
     user_email: String,
@@ -218,7 +208,7 @@
     invitee_email: String,
     workspace_id: String,
     role: Role,
-  ) -> FutureResult<(), Error> {
+  ) -> FutureResult<(), FlowyError> {
     let try_get_client = self.server.try_get_client();
     FutureResult::new(async move {
       try_get_client?
@@ -237,7 +227,7 @@
   fn list_workspace_invitations(
     &self,
     filter: Option<WorkspaceInvitationStatus>,
-  ) -> FutureResult<Vec<WorkspaceInvitation>, Error> {
+  ) -> FutureResult<Vec<WorkspaceInvitation>, FlowyError> {
     let try_get_client = self.server.try_get_client();
     let filter = filter.map(to_workspace_invitation_status);
 
@@ -252,7 +242,7 @@
     })
   }
 
-  fn accept_workspace_invitations(&self, invite_id: String) -> FutureResult<(), Error> {
+  fn accept_workspace_invitations(&self, invite_id: String) -> FutureResult<(), FlowyError> {
     let try_get_client = self.server.try_get_client();
     FutureResult::new(async move {
       try_get_client?
@@ -519,7 +509,6 @@
   Ok(result)
 }
 
-<<<<<<< HEAD
 fn to_workspace_invitation(invi: AFWorkspaceInvitation) -> WorkspaceInvitation {
   WorkspaceInvitation {
     invite_id: invi.invite_id,
@@ -532,10 +521,7 @@
   }
 }
 
-fn oauth_params_from_box_any(any: BoxAny) -> Result<AFCloudOAuthParams, Error> {
-=======
 fn oauth_params_from_box_any(any: BoxAny) -> Result<AFCloudOAuthParams, FlowyError> {
->>>>>>> 7ca3f215
   let map: HashMap<String, String> = any.unbox_or_error()?;
   let sign_in_url = map
     .get(USER_SIGN_IN_URL)

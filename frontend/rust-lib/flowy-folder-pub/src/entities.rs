--- conflicted
+++ resolved
@@ -73,20 +73,14 @@
 #[derive(Clone, Debug, Eq, PartialEq)]
 pub struct PublishViewPayload {
   pub meta: PublishViewMeta,
-<<<<<<< HEAD
-=======
   /// The doc_state of the encoded collab.
->>>>>>> 77a53ef6
   pub data: Vec<u8>,
 }
 
 #[derive(Clone, Debug, Eq, PartialEq)]
 pub struct PublishInfoResponse {
   pub view_id: String,
-<<<<<<< HEAD
-=======
   /// one part of publish url: /{namespace}/{publish_name}
->>>>>>> 77a53ef6
   pub publish_name: String,
   pub namespace: Option<String>,
 }
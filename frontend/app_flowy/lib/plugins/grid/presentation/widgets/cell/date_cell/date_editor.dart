import 'package:app_flowy/generated/locale_keys.g.dart';
import 'package:app_flowy/plugins/grid/application/cell/date_cal_bloc.dart';
import 'package:app_flowy/plugins/grid/application/field/type_option/type_option_context.dart';
import 'package:appflowy_popover/popover.dart';
import 'package:easy_localization/easy_localization.dart';
import 'package:flowy_infra/image.dart';
import 'package:flowy_infra/theme.dart';
import 'package:flowy_infra_ui/flowy_infra_ui.dart';
import 'package:flowy_infra_ui/style_widget/button.dart';
import 'package:flowy_infra_ui/style_widget/text.dart';
import 'package:flowy_infra_ui/widget/rounded_input_field.dart';
import 'package:flowy_infra_ui/widget/spacing.dart';
import 'package:flowy_sdk/log.dart';
import 'package:flowy_sdk/protobuf/flowy-grid/date_type_option.pb.dart';
import 'package:flutter/material.dart';
import 'package:flutter_bloc/flutter_bloc.dart';
import 'package:table_calendar/table_calendar.dart';
import 'package:app_flowy/plugins/grid/application/prelude.dart';
import '../../../layout/sizes.dart';
import '../../header/type_option/date.dart';

final kToday = DateTime.now();
final kFirstDay = DateTime(kToday.year, kToday.month - 3, kToday.day);
final kLastDay = DateTime(kToday.year, kToday.month + 3, kToday.day);
const kMargin = EdgeInsets.symmetric(horizontal: 6, vertical: 10);

class DateCellEditor extends StatefulWidget {
  final VoidCallback onDismissed;
  final GridDateCellController cellController;

  const DateCellEditor({
    Key? key,
    required this.onDismissed,
    required this.cellController,
  }) : super(key: key);

  @override
  State<StatefulWidget> createState() => _DateCellEditor();
}

class _DateCellEditor extends State<DateCellEditor> {
  DateTypeOptionPB? _dateTypeOptionPB;

<<<<<<< HEAD
  @override
  void initState() {
    super.initState();
    _fetchData();
=======
        FlowyOverlay.of(context).insertWithAnchor(
          widget: OverlayContainer(
            constraints: BoxConstraints.loose(const Size(320, 500)),
            child: calendar,
          ),
          identifier: DateCellEditor.identifier(),
          anchorContext: context,
          anchorDirection: AnchorDirection.leftWithCenterAligned,
          style: FlowyOverlayStyle(blur: false),
          delegate: this,
        );
      },
      (err) => Log.error(err),
    );
>>>>>>> 69e3aed6
  }

  _fetchData() async {
    final result = await widget.cellController
        .getFieldTypeOption(DateTypeOptionDataParser());

    result.fold((dateTypeOptionPB) {
      setState(() {
        _dateTypeOptionPB = dateTypeOptionPB;
      });
    }, (err) => Log.error(err));
  }

  @override
  Widget build(BuildContext context) {
    if (_dateTypeOptionPB == null) {
      return Container();
    }

    return OverlayContainer(
      child: _CellCalendarWidget(
        cellContext: widget.cellController,
        dateTypeOptionPB: _dateTypeOptionPB!,
      ),
      constraints: BoxConstraints.loose(const Size(320, 500)),
    );
  }
}

class _CellCalendarWidget extends StatelessWidget {
  final GridDateCellController cellContext;
  final DateTypeOptionPB dateTypeOptionPB;

  const _CellCalendarWidget({
    required this.cellContext,
    required this.dateTypeOptionPB,
    Key? key,
  }) : super(key: key);

  @override
  Widget build(BuildContext context) {
    final theme = context.watch<AppTheme>();
    return BlocProvider(
      create: (context) {
        return DateCalBloc(
          dateTypeOptionPB: dateTypeOptionPB,
          cellData: cellContext.getCellData(),
          cellController: cellContext,
        )..add(const DateCalEvent.initial());
      },
      child: BlocBuilder<DateCalBloc, DateCalState>(
        buildWhen: (p, c) => false,
        builder: (context, state) {
          List<Widget> children = [
            _buildCalendar(theme, context),
            _TimeTextField(bloc: context.read<DateCalBloc>()),
            Divider(height: 1, color: theme.shader5),
            const _IncludeTimeButton(),
            const _DateTypeOptionButton()
          ];

          return ListView.separated(
            shrinkWrap: true,
            controller: ScrollController(),
            separatorBuilder: (context, index) {
              return VSpace(GridSize.typeOptionSeparatorHeight);
            },
            itemCount: children.length,
            itemBuilder: (BuildContext context, int index) {
              return children[index];
            },
          );
        },
      ),
    );
  }

  Widget _buildCalendar(AppTheme theme, BuildContext context) {
    return BlocBuilder<DateCalBloc, DateCalState>(
      builder: (context, state) {
        return TableCalendar(
          firstDay: kFirstDay,
          lastDay: kLastDay,
          focusedDay: state.focusedDay,
          rowHeight: 40,
          calendarFormat: state.format,
          headerStyle: HeaderStyle(
            formatButtonVisible: false,
            titleCentered: true,
            leftChevronMargin: EdgeInsets.zero,
            leftChevronPadding: EdgeInsets.zero,
            leftChevronIcon: svgWidget("home/arrow_left"),
            rightChevronPadding: EdgeInsets.zero,
            rightChevronMargin: EdgeInsets.zero,
            rightChevronIcon: svgWidget("home/arrow_right"),
          ),
          calendarStyle: CalendarStyle(
            selectedDecoration: BoxDecoration(
              color: theme.main1,
              shape: BoxShape.circle,
            ),
            todayDecoration: BoxDecoration(
              color: theme.shader4,
              shape: BoxShape.circle,
            ),
            selectedTextStyle: TextStyle(
              color: theme.surface,
              fontSize: 14.0,
            ),
            todayTextStyle: TextStyle(
              color: theme.surface,
              fontSize: 14.0,
            ),
          ),
          selectedDayPredicate: (day) {
            return state.calData.fold(
              () => false,
              (dateData) => isSameDay(dateData.date, day),
            );
          },
          onDaySelected: (selectedDay, focusedDay) {
            context
                .read<DateCalBloc>()
                .add(DateCalEvent.selectDay(selectedDay));
          },
          onFormatChanged: (format) {
            context.read<DateCalBloc>().add(DateCalEvent.setCalFormat(format));
          },
          onPageChanged: (focusedDay) {
            context
                .read<DateCalBloc>()
                .add(DateCalEvent.setFocusedDay(focusedDay));
          },
        );
      },
    );
  }
}

class _IncludeTimeButton extends StatelessWidget {
  const _IncludeTimeButton({Key? key}) : super(key: key);

  @override
  Widget build(BuildContext context) {
    final theme = context.watch<AppTheme>();
    return BlocSelector<DateCalBloc, DateCalState, bool>(
      selector: (state) => state.dateTypeOptionPB.includeTime,
      builder: (context, includeTime) {
        return SizedBox(
          height: 50,
          child: Padding(
            padding: kMargin,
            child: Row(
              children: [
                svgWidget("grid/clock", color: theme.iconColor),
                const HSpace(4),
                FlowyText.medium(LocaleKeys.grid_field_includeTime.tr(),
                    fontSize: 14),
                const Spacer(),
                Switch(
                  value: includeTime,
                  onChanged: (newValue) => context
                      .read<DateCalBloc>()
                      .add(DateCalEvent.setIncludeTime(newValue)),
                ),
              ],
            ),
          ),
        );
      },
    );
  }
}

class _TimeTextField extends StatefulWidget {
  final DateCalBloc bloc;
  const _TimeTextField({
    required this.bloc,
    Key? key,
  }) : super(key: key);

  @override
  State<_TimeTextField> createState() => _TimeTextFieldState();
}

class _TimeTextFieldState extends State<_TimeTextField> {
  late final FocusNode _focusNode;
  late final TextEditingController _controller;

  @override
  void initState() {
    _focusNode = FocusNode();
    _controller = TextEditingController(text: widget.bloc.state.time);
    if (widget.bloc.state.dateTypeOptionPB.includeTime) {
      _focusNode.addListener(() {
        if (mounted) {
          widget.bloc.add(DateCalEvent.setTime(_controller.text));
        }
      });
    }

    super.initState();
  }

  @override
  Widget build(BuildContext context) {
    final theme = context.watch<AppTheme>();
    return BlocConsumer<DateCalBloc, DateCalState>(
      listener: (context, state) {
        _controller.text = state.time ?? "";
      },
      listenWhen: (p, c) => p.time != c.time,
      builder: (context, state) {
        if (state.dateTypeOptionPB.includeTime) {
          return Padding(
            padding: kMargin,
            child: RoundedInputField(
              height: 40,
              focusNode: _focusNode,
              hintText: state.timeHintText,
              controller: _controller,
              style: const TextStyle(fontSize: 14, fontWeight: FontWeight.w500),
              normalBorderColor: theme.shader4,
              errorBorderColor: theme.red,
              focusBorderColor: theme.main1,
              cursorColor: theme.main1,
              errorText: state.timeFormatError.fold(() => "", (error) => error),
              onEditingComplete: (value) {
                widget.bloc.add(DateCalEvent.setTime(value));
              },
            ),
          );
        } else {
          return const SizedBox();
        }
      },
    );
  }

  @override
  void dispose() {
    _focusNode.dispose();
    super.dispose();
  }
}

class _DateTypeOptionButton extends StatelessWidget {
  const _DateTypeOptionButton({Key? key}) : super(key: key);

  @override
  Widget build(BuildContext context) {
    final theme = context.watch<AppTheme>();
    final title = "${LocaleKeys.grid_field_dateFormat.tr()} &${LocaleKeys.grid_field_timeFormat.tr()}";
    return BlocSelector<DateCalBloc, DateCalState, DateTypeOptionPB>(
      selector: (state) => state.dateTypeOptionPB,
      builder: (context, dateTypeOptionPB) {
        return Popover(
          triggerActions:
              PopoverTriggerActionFlags.hover | PopoverTriggerActionFlags.click,
          offset: const Offset(20, 0),
          child: FlowyButton(
            text: FlowyText.medium(title, fontSize: 12),
            hoverColor: theme.hover,
            margin: kMargin,
            rightIcon: svgWidget("grid/more", color: theme.iconColor),
          ),
          popupBuilder: (BuildContext popContext) {
            return OverlayContainer(
              constraints: BoxConstraints.loose(const Size(140, 100)),
              child: _CalDateTimeSetting(
                dateTypeOptionPB: dateTypeOptionPB,
                onEvent: (event) => context.read<DateCalBloc>().add(event),
              ),
            );
          },
        );
      },
    );
  }
}

class _CalDateTimeSetting extends StatefulWidget {
  final DateTypeOptionPB dateTypeOptionPB;
  final Function(DateCalEvent) onEvent;
  const _CalDateTimeSetting(
      {required this.dateTypeOptionPB, required this.onEvent, Key? key})
      : super(key: key);

  @override
  State<_CalDateTimeSetting> createState() => _CalDateTimeSettingState();
<<<<<<< HEAD
=======

  static String identifier() {
    return (_CalDateTimeSetting).toString();
  }

  void show(BuildContext context) {
    hide(context);
    FlowyOverlay.of(context).insertWithAnchor(
      widget: OverlayContainer(
        constraints: BoxConstraints.loose(const Size(140, 100)),
        child: this,
      ),
      identifier: _CalDateTimeSetting.identifier(),
      anchorContext: context,
      anchorDirection: AnchorDirection.rightWithCenterAligned,
      anchorOffset: const Offset(20, 0),
    );
  }

  static void hide(BuildContext context) {
    FlowyOverlay.of(context).remove(identifier());
  }
>>>>>>> 69e3aed6
}

class _CalDateTimeSettingState extends State<_CalDateTimeSetting> {
  String? overlayIdentifier;
  final _popoverMutex = PopoverMutex();

  @override
  Widget build(BuildContext context) {
    List<Widget> children = [
      Popover(
        mutex: _popoverMutex,
        triggerActions:
            PopoverTriggerActionFlags.hover | PopoverTriggerActionFlags.click,
        child: const DateFormatButton(),
        offset: const Offset(20, 0),
        popupBuilder: (BuildContext context) {
          return OverlayContainer(
            constraints: BoxConstraints.loose(const Size(460, 440)),
            child: DateFormatList(
              selectedFormat: widget.dateTypeOptionPB.dateFormat,
              onSelected: (format) =>
                  widget.onEvent(DateCalEvent.setDateFormat(format)),
            ),
          );
        },
      ),
      Popover(
        mutex: _popoverMutex,
        triggerActions:
            PopoverTriggerActionFlags.hover | PopoverTriggerActionFlags.click,
        child: TimeFormatButton(timeFormat: widget.dateTypeOptionPB.timeFormat),
        offset: const Offset(20, 0),
        popupBuilder: (BuildContext context) {
          return OverlayContainer(
            constraints: BoxConstraints.loose(const Size(460, 440)),
            child: TimeFormatList(
              selectedFormat: widget.dateTypeOptionPB.timeFormat,
              onSelected: (format) =>
                  widget.onEvent(DateCalEvent.setTimeFormat(format)),
            ),
          );
        },
      ),
    ];

    return SizedBox(
      width: 180,
      child: ListView.separated(
        shrinkWrap: true,
        controller: ScrollController(),
        separatorBuilder: (context, index) {
          return VSpace(GridSize.typeOptionSeparatorHeight);
        },
        itemCount: children.length,
        itemBuilder: (BuildContext context, int index) {
          return children[index];
        },
      ),
    );
  }

  void _showOverlay(BuildContext context, Widget child) {
    if (overlayIdentifier != null) {
      FlowyOverlay.of(context).remove(overlayIdentifier!);
    }

    overlayIdentifier = child.toString();
    FlowyOverlay.of(context).insertWithAnchor(
      widget: OverlayContainer(
        constraints: BoxConstraints.loose(const Size(460, 440)),
        child: child,
      ),
      identifier: overlayIdentifier!,
      anchorContext: context,
      anchorDirection: AnchorDirection.rightWithCenterAligned,
      style: FlowyOverlayStyle(blur: false),
      anchorOffset: const Offset(20, 0),
    );
  }
}<|MERGE_RESOLUTION|>--- conflicted
+++ resolved
@@ -41,27 +41,10 @@
 class _DateCellEditor extends State<DateCellEditor> {
   DateTypeOptionPB? _dateTypeOptionPB;
 
-<<<<<<< HEAD
   @override
   void initState() {
     super.initState();
     _fetchData();
-=======
-        FlowyOverlay.of(context).insertWithAnchor(
-          widget: OverlayContainer(
-            constraints: BoxConstraints.loose(const Size(320, 500)),
-            child: calendar,
-          ),
-          identifier: DateCellEditor.identifier(),
-          anchorContext: context,
-          anchorDirection: AnchorDirection.leftWithCenterAligned,
-          style: FlowyOverlayStyle(blur: false),
-          delegate: this,
-        );
-      },
-      (err) => Log.error(err),
-    );
->>>>>>> 69e3aed6
   }
 
   _fetchData() async {
@@ -314,7 +297,8 @@
   @override
   Widget build(BuildContext context) {
     final theme = context.watch<AppTheme>();
-    final title = "${LocaleKeys.grid_field_dateFormat.tr()} &${LocaleKeys.grid_field_timeFormat.tr()}";
+    final title =
+        "${LocaleKeys.grid_field_dateFormat.tr()} &${LocaleKeys.grid_field_timeFormat.tr()}";
     return BlocSelector<DateCalBloc, DateCalState, DateTypeOptionPB>(
       selector: (state) => state.dateTypeOptionPB,
       builder: (context, dateTypeOptionPB) {
@@ -352,31 +336,6 @@
 
   @override
   State<_CalDateTimeSetting> createState() => _CalDateTimeSettingState();
-<<<<<<< HEAD
-=======
-
-  static String identifier() {
-    return (_CalDateTimeSetting).toString();
-  }
-
-  void show(BuildContext context) {
-    hide(context);
-    FlowyOverlay.of(context).insertWithAnchor(
-      widget: OverlayContainer(
-        constraints: BoxConstraints.loose(const Size(140, 100)),
-        child: this,
-      ),
-      identifier: _CalDateTimeSetting.identifier(),
-      anchorContext: context,
-      anchorDirection: AnchorDirection.rightWithCenterAligned,
-      anchorOffset: const Offset(20, 0),
-    );
-  }
-
-  static void hide(BuildContext context) {
-    FlowyOverlay.of(context).remove(identifier());
-  }
->>>>>>> 69e3aed6
 }
 
 class _CalDateTimeSettingState extends State<_CalDateTimeSetting> {

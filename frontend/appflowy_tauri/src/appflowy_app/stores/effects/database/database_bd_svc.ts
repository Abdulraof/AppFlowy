--- conflicted
+++ resolved
@@ -61,13 +61,6 @@
     return DatabaseEventCreateRow(payload);
   };
 
-<<<<<<< HEAD
-  /// Move a row to another group
-  moveRow = (rowId: string, groupId?: string) => {
-    const payload = MoveGroupRowPayloadPB.fromObject({ view_id: this.viewId, from_row_id: rowId });
-    if (groupId !== undefined) {
-      payload.to_group_id = groupId;
-=======
   /// Move the row from one group to another group
   /// [groupId] can be the moving row's group id or others.
   /// [toRowId] is used to locate the moving row location.
@@ -79,7 +72,6 @@
     });
     if (toRowId !== undefined) {
       payload.to_row_id = toRowId;
->>>>>>> 1dbfd838
     }
 
     return DatabaseEventMoveGroupRow(payload);
@@ -121,10 +113,7 @@
   };
 
   /// Get all groups in database
-<<<<<<< HEAD
-=======
   /// It should only call once after the board open
->>>>>>> 1dbfd838
   loadGroups = () => {
     const payload = DatabaseViewIdPB.fromObject({ value: this.viewId });
     return DatabaseEventGetGroups(payload);

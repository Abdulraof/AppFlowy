{
  "appName": "AppFlowy",
  "defaultUsername": "Me",
  "welcomeText": "Welcome to @:appName",
  "welcomeTo": "Welcome to",
  "githubStarText": "Star on GitHub",
  "subscribeNewsletterText": "Subscribe to Newsletter",
  "letsGoButtonText": "Quick Start",
  "title": "Title",
  "youCanAlso": "You can also",
  "and": "and",
  "failedToOpenUrl": "Failed to open url: {}",
  "blockActions": {
    "addBelowTooltip": "Click to add below",
    "addAboveCmd": "Alt+click",
    "addAboveMacCmd": "Option+click",
    "addAboveTooltip": "to add above",
    "dragTooltip": "Drag to move",
    "openMenuTooltip": "Click to open menu"
  },
  "signUp": {
    "buttonText": "Sign Up",
    "title": "Sign Up to @:appName",
    "getStartedText": "Get Started",
    "emptyPasswordError": "Password can't be empty",
    "repeatPasswordEmptyError": "Repeat password can't be empty",
    "unmatchedPasswordError": "Repeat password is not the same as password",
    "alreadyHaveAnAccount": "Already have an account?",
    "emailHint": "Email",
    "passwordHint": "Password",
    "repeatPasswordHint": "Repeat password",
    "signUpWith": "Sign up with:"
  },
  "signIn": {
    "loginTitle": "Login to @:appName",
    "loginButtonText": "Login",
    "loginStartWithAnonymous": "Start with an anonymous session",
    "continueAnonymousUser": "Continue with an anonymous session",
    "buttonText": "Sign In",
    "signingInText": "Signing in...",
    "forgotPassword": "Forgot Password?",
    "emailHint": "Email",
    "passwordHint": "Password",
    "dontHaveAnAccount": "Don't have an account?",
    "createAccount": "Create account",
    "repeatPasswordEmptyError": "Repeat password can't be empty",
    "unmatchedPasswordError": "Repeat password is not the same as password",
    "syncPromptMessage": "Syncing the data might take a while. Please don't close this page",
    "or": "OR",
    "signInWithGoogle": "Log in with Google",
    "signInWithGithub": "Log in with Github",
    "signInWithDiscord": "Log in with Discord",
    "signUpWithGoogle": "Sign up with Google",
    "signUpWithGithub": "Sign up with Github",
    "signUpWithDiscord": "Sign up with Discord",
    "signInWith": "Sign in with:",
    "signInWithEmail": "Sign in with Email",
    "signInWithMagicLink": "Log in with Magic Link",
    "signUpWithMagicLink": "Sign up with Magic Link",
    "pleaseInputYourEmail": "Please enter your email address",
    "settings": "Settings",
    "magicLinkSent": "We emailed a magic link. Click the link to log in.",
    "invalidEmail": "Please enter a valid email address",
    "alreadyHaveAnAccount": "Already have an account?",
    "logIn": "Log in",
    "generalError": "Something went wrong. Please try again later",
    "limitRateError": "For security reasons, you can only request a magic link every 60 seconds"
  },
  "workspace": {
    "chooseWorkspace": "Choose your workspace",
    "create": "Create workspace",
    "reset": "Reset workspace",
    "renameWorkspace": "Rename workspace",
    "resetWorkspacePrompt": "Resetting the workspace will delete all pages and data within it. Are you sure you want to reset the workspace? Alternatively, you can contact the support team to restore the workspace",
    "hint": "workspace",
    "notFoundError": "Workspace not found",
    "failedToLoad": "Something went wrong! Failed to load the workspace. Try to close any open instance of @:appName and try again.",
    "errorActions": {
      "reportIssue": "Report an issue",
      "reportIssueOnGithub": "Report an issue on Github",
      "exportLogFiles": "Export log files",
      "reachOut": "Reach out on Discord"
    },
    "menuTitle": "Workspaces",
    "deleteWorkspaceHintText": "Are you sure you want to delete the workspace? This action cannot be undone.",
    "createSuccess": "Workspace created successfully",
    "createFailed": "Failed to create workspace",
    "createLimitExceeded": "You've reached the maximum workspace limit allowed for your account. If you need additional workspaces to continue your work, please request on Github",
    "deleteSuccess": "Workspace deleted successfully",
    "deleteFailed": "Failed to delete workspace",
    "openSuccess": "Open workspace successfully",
    "openFailed": "Failed to open workspace",
    "renameSuccess": "Workspace renamed successfully",
    "renameFailed": "Failed to rename workspace",
    "updateIconSuccess": "Updated workspace icon successfully",
    "updateIconFailed": "Updated workspace icon failed",
    "cannotDeleteTheOnlyWorkspace": "Cannot delete the only workspace",
    "fetchWorkspacesFailed": "Failed to fetch workspaces",
    "leaveCurrentWorkspace": "Leave workspace",
    "leaveCurrentWorkspacePrompt": "Are you sure you want to leave the current workspace?"
  },
  "shareAction": {
    "buttonText": "Share",
    "workInProgress": "Coming soon",
    "markdown": "Markdown",
    "html": "HTML",
    "clipboard": "Copy to clipboard",
    "csv": "CSV",
    "copyLink": "Copy Link",
    "publishToTheWeb": "Publish to the web",
    "publishToTheWebHint": "Publish a static website of this page and control who see it",
    "publish": "Publish",
    "unPublish": "UnPublish",
    "visitSite": "Visit site"
  },
  "moreAction": {
    "small": "small",
    "medium": "medium",
    "large": "large",
    "fontSize": "Font size",
    "import": "Import",
    "moreOptions": "More options",
    "wordCount": "Word count: {}",
    "charCount": "Character count: {}",
    "createdAt": "Created: {}",
    "deleteView": "Delete",
    "duplicateView": "Duplicate"
  },
  "importPanel": {
    "textAndMarkdown": "Text & Markdown",
    "documentFromV010": "Document from v0.1.0",
    "databaseFromV010": "Database from v0.1.0",
    "csv": "CSV",
    "database": "Database"
  },
  "disclosureAction": {
    "rename": "Rename",
    "delete": "Delete",
    "duplicate": "Duplicate",
    "unfavorite": "Remove from favorites",
    "favorite": "Add to favorites",
    "openNewTab": "Open in a new tab",
    "moveTo": "Move to",
    "addToFavorites": "Add to Favorites",
    "copyLink": "Copy Link",
    "changeIcon": "Change icon",
    "collapseAllPages": "Collapse all subpages"
  },
  "blankPageTitle": "Blank page",
  "newPageText": "New page",
  "newDocumentText": "New document",
  "newGridText": "New grid",
  "newCalendarText": "New calendar",
  "newBoardText": "New board",
  "chat": {
    "newChat": "AI Chat",
    "inputMessageHint": "Message @:appName AI",
    "unsupportedCloudPrompt": "This feature is only available when using @:appName Cloud",
    "relatedQuestion": "Related",
    "serverUnavailable": "Service Temporarily Unavailable. Please try again later.",
    "aiServerUnavailable": "🌈 Uh-oh! 🌈. A unicorn ate our response. Please retry!",
    "clickToRetry": "Click to retry",
    "regenerateAnswer": "Regenerate",
    "question1": "How to use Kanban to manage tasks",
    "question2": "Explain the GTD method",
    "question3": "Why use Rust",
    "question4": "Recipe with what's in my kitchen",
    "aiMistakePrompt": "AI can make mistakes. Check important info."
  },
  "trash": {
    "text": "Trash",
    "restoreAll": "Restore All",
    "deleteAll": "Delete All",
    "pageHeader": {
      "fileName": "File name",
      "lastModified": "Last Modified",
      "created": "Created"
    },
    "confirmDeleteAll": {
      "title": "Are you sure to delete all pages in Trash?",
      "caption": "This action cannot be undone."
    },
    "confirmRestoreAll": {
      "title": "Are you sure to restore all pages in Trash?",
      "caption": "This action cannot be undone."
    },
    "mobile": {
      "actions": "Trash Actions",
      "empty": "Trash Bin is Empty",
      "emptyDescription": "You don't have any deleted file",
      "isDeleted": "is deleted",
      "isRestored": "is restored"
    },
    "confirmDeleteTitle": "Are you sure you want to delete this page permanently?"
  },
  "deletePagePrompt": {
    "text": "This page is in Trash",
    "restore": "Restore page",
    "deletePermanent": "Delete permanently"
  },
  "dialogCreatePageNameHint": "Page name",
  "questionBubble": {
    "shortcuts": "Shortcuts",
    "whatsNew": "What's new?",
    "help": "Help & Support",
    "markdown": "Markdown",
    "debug": {
      "name": "Debug Info",
      "success": "Copied debug info to clipboard!",
      "fail": "Unable to copy debug info to clipboard"
    },
    "feedback": "Feedback"
  },
  "menuAppHeader": {
    "moreButtonToolTip": "Remove, rename, and more...",
    "addPageTooltip": "Quickly add a page inside",
    "defaultNewPageName": "Untitled",
    "renameDialog": "Rename"
  },
  "noPagesInside": "No pages inside",
  "toolbar": {
    "undo": "Undo",
    "redo": "Redo",
    "bold": "Bold",
    "italic": "Italic",
    "underline": "Underline",
    "strike": "Strikethrough",
    "numList": "Numbered List",
    "bulletList": "Bulleted List",
    "checkList": "Check List",
    "inlineCode": "Inline Code",
    "quote": "Quote Block",
    "header": "Header",
    "highlight": "Highlight",
    "color": "Color",
    "addLink": "Add Link",
    "link": "Link"
  },
  "tooltip": {
    "lightMode": "Switch to Light mode",
    "darkMode": "Switch to Dark mode",
    "openAsPage": "Open as a Page",
    "addNewRow": "Add a new row",
    "openMenu": "Click to open menu",
    "dragRow": "Long press to reorder the row",
    "viewDataBase": "View database",
    "referencePage": "This {name} is referenced",
    "addBlockBelow": "Add a block below",
    "aiGenerate": "Generate"
  },
  "sideBar": {
    "closeSidebar": "Close sidebar",
    "openSidebar": "Open sidebar",
    "personal": "Personal",
    "private": "Private",
    "workspace": "Workspace",
    "favorites": "Favorites",
    "clickToHidePrivate": "Click to hide private space\nPages you created here are only visible to you",
    "clickToHideWorkspace": "Click to hide workspace\nPages you created here are visible to every member",
    "clickToHidePersonal": "Click to hide personal space",
    "clickToHideFavorites": "Click to hide favorite space",
    "addAPage": "Add a new page",
    "addAPageToPrivate": "Add a page to private space",
    "addAPageToWorkspace": "Add a page to workspace",
    "recent": "Recent",
    "today": "Today",
    "thisWeek": "This week",
    "others": "Other favorites",
    "justNow": "just now",
    "minutesAgo": "{count} minutes ago",
    "lastViewed": "Last viewed",
    "favoriteAt": "Favorited at",
    "emptyRecent": "No Recent Documents",
    "emptyRecentDescription": "As you view documents, they will appear here for easy retrieval",
    "emptyFavorite": "No Favorite Documents",
    "emptyFavoriteDescription": "Start exploring and mark documents as favorites. They’ll be listed here for quick access!",
    "removePageFromRecent": "Remove this page from the Recent?",
    "removeSuccess": "Removed successfully",
    "favoriteSpace": "Favorites",
    "RecentSpace": "Recent",
    "Spaces": "Spaces"
  },
  "notifications": {
    "export": {
      "markdown": "Exported Note To Markdown",
      "path": "Documents/flowy"
    }
  },
  "contactsPage": {
    "title": "Contacts",
    "whatsHappening": "What's happening this week?",
    "addContact": "Add Contact",
    "editContact": "Edit Contact"
  },
  "button": {
    "ok": "Ok",
    "confirm": "Confirm",
    "done": "Done",
    "cancel": "Cancel",
    "signIn": "Sign In",
    "signOut": "Sign Out",
    "complete": "Complete",
    "save": "Save",
    "generate": "Generate",
    "esc": "ESC",
    "keep": "Keep",
    "tryAgain": "Try again",
    "discard": "Discard",
    "replace": "Replace",
    "insertBelow": "Insert below",
    "insertAbove": "Insert above",
    "upload": "Upload",
    "edit": "Edit",
    "delete": "Delete",
    "duplicate": "Duplicate",
    "putback": "Put Back",
    "update": "Update",
    "share": "Share",
    "removeFromFavorites": "Remove from favorites",
    "removeFromRecent": "Remove from recent",
    "addToFavorites": "Add to favorites",
    "rename": "Rename",
    "helpCenter": "Help Center",
    "add": "Add",
    "yes": "Yes",
    "clear": "Clear",
    "remove": "Remove",
    "dontRemove": "Don't remove",
    "copyLink": "Copy Link",
    "align": "Align",
    "login": "Login",
    "logout": "Log out",
    "deleteAccount": "Delete account",
    "back": "Back",
    "signInGoogle": "Sign in with Google",
    "signInGithub": "Sign in with Github",
    "signInDiscord": "Sign in with Discord",
    "more": "More",
    "create": "Create",
    "close": "Close"
  },
  "label": {
    "welcome": "Welcome!",
    "firstName": "First Name",
    "middleName": "Middle Name",
    "lastName": "Last Name",
    "stepX": "Step {X}"
  },
  "oAuth": {
    "err": {
      "failedTitle": "Unable to connect to your account.",
      "failedMsg": "Please make sure you've completed the sign-in process in your browser."
    },
    "google": {
      "title": "GOOGLE SIGN-IN",
      "instruction1": "In order to import your Google Contacts, you'll need to authorize this application using your web browser.",
      "instruction2": "Copy this code to your clipboard by clicking the icon or selecting the text:",
      "instruction3": "Navigate to the following link in your web browser, and enter the above code:",
      "instruction4": "Press the button below when you've completed signup:"
    }
  },
  "settings": {
    "title": "Settings",
    "accountPage": {
      "menuLabel": "My account",
      "title": "My account",
      "general": {
        "title": "Account name & profile image",
        "changeProfilePicture": "Change profile picture"
      },
      "email": {
        "title": "Email",
        "actions": {
          "change": "Change email"
        }
      },
      "login": {
        "title": "Account login",
        "loginLabel": "Log in",
        "logoutLabel": "Log out"
      }
    },
    "workspacePage": {
      "menuLabel": "Workspace",
      "title": "Workspace",
      "description": "Customize your workspace appearance, theme, font, text layout, date-/time-format, and language.",
      "workspaceName": {
        "title": "Workspace name"
      },
      "workspaceIcon": {
        "title": "Workspace icon",
        "description": "Upload an image or use an emoji for your workspace. Icon will show in your sidebar and notifications."
      },
      "appearance": {
        "title": "Appearance",
        "description": "Customize your workspace appearance, theme, font, text layout, date, time, and language.",
        "options": {
          "system": "Auto",
          "light": "Light",
          "dark": "Dark"
        }
      },
      "theme": {
        "title": "Theme",
        "description": "Select a preset theme, or upload your own custom theme.",
        "uploadCustomThemeTooltip": "Upload a custom theme"
      },
      "workspaceFont": {
        "title": "Workspace font",
        "noFontHint": "No font found, try another term."
      },
      "textDirection": {
        "title": "Text direction",
        "leftToRight": "Left to right",
        "rightToLeft": "Right to left",
        "auto": "Auto",
        "enableRTLItems": "Enable RTL toolbar items"
      },
      "layoutDirection": {
        "title": "Layout direction",
        "leftToRight": "Left to right",
        "rightToLeft": "Right to left"
      },
      "dateTime": {
        "title": "Date & time",
        "example": "{} at {} ({})",
        "24HourTime": "24-hour time",
        "dateFormat": {
          "label": "Date format",
          "local": "Local",
          "us": "US",
          "iso": "ISO",
          "friendly": "Friendly",
          "dmy": "D/M/Y"
        }
      },
      "language": {
        "title": "Language"
      },
      "deleteWorkspacePrompt": {
        "title": "Delete workspace",
        "content": "Are you sure you want to delete this workspace? This action cannot be undone."
      },
      "leaveWorkspacePrompt": {
        "title": "Leave workspace",
        "content": "Are you sure you want to leave this workspace? You will lose access to all pages and data within it."
      },
      "manageWorkspace": {
        "title": "Manage workspace",
        "leaveWorkspace": "Leave workspace",
        "deleteWorkspace": "Delete workspace"
      }
    },
    "manageDataPage": {
      "menuLabel": "Manage data",
      "title": "Manage data",
      "description": "Manage data local storage or Import your existing data into @:appName.",
      "dataStorage": {
        "title": "File storage location",
        "tooltip": "The location where your files are stored",
        "actions": {
          "change": "Change path",
          "open": "Open folder",
          "openTooltip": "Open current data folder location",
          "copy": "Copy path",
          "copiedHint": "Path copied!",
          "resetTooltip": "Reset to default location"
        },
        "resetDialog": {
          "title": "Are you sure?",
          "description": "Resetting the path to the default data location will not delete your data. If you want to re-import your current data, you should copy the path of your current location first."
        }
      },
      "importData": {
        "title": "Import data",
        "tooltip": "Import data from @:appName backups/data folders",
        "description": "Copy data from an external @:appName data folder",
        "action": "Browse file"
      },
      "encryption": {
        "title": "Encryption",
        "tooltip": "Manage how your data is stored and encrypted",
        "descriptionNoEncryption": "Turning on encryption will encrypt all data. This can not be undone.",
        "descriptionEncrypted": "Your data is encrypted.",
        "action": "Encrypt data",
        "dialog": {
          "title": "Encrypt all your data?",
          "description": "Encrypting all your data will keep your data safe and secure. This action can NOT be undone. Are you sure you want to continue?"
        }
      },
      "cache": {
        "title": "Clear cache",
        "description": "Clear app cache, this can help resolve issues like images or fonts not loading. This will not affect your data.",
        "dialog": {
          "title": "Are you sure?",
          "description": "Clearing the cache will cause images and fonts to be re-downloaded on load. This action will not remove or modify your data.",
          "successHint": "Cache cleared!"
        }
      },
      "data": {
        "fixYourData": "Fix your data",
        "fixButton": "Fix",
        "fixYourDataDescription": "If you're experiencing issues with your data, you can try to fix it here."
      }
    },
    "shortcutsPage": {
      "menuLabel": "Shortcuts",
      "title": "Shortcuts",
      "editBindingHint": "Input new binding",
      "searchHint": "Search",
      "actions": {
        "resetDefault": "Reset default"
      },
      "errorPage": {
        "message": "Failed to load shortcuts: {}",
        "howToFix": "Please try again, if the issue persists please reach out on GitHub."
      },
      "resetDialog": {
        "title": "Reset shortcuts",
        "description": "This will reset all of your keybindings to the default, you cannot undo this later, are you sure you want to proceed?",
        "buttonLabel": "Reset"
      },
      "conflictDialog": {
        "title": "{} is currently in use",
        "descriptionPrefix": "This keybinding is currently being used by ",
        "descriptionSuffix": ". If you replace this keybinding, it will be removed from {}.",
        "confirmLabel": "Continue"
      },
      "editTooltip": "Press to start editing the keybinding",
      "keybindings": {
        "toggleToDoList": "Toggle to do list",
        "insertNewParagraphInCodeblock": "Insert new paragraph",
        "pasteInCodeblock": "Paste in codeblock",
        "selectAllCodeblock": "Select all",
        "indentLineCodeblock": "Insert two spaces at line start",
        "outdentLineCodeblock": "Delete two spaces at line start",
        "twoSpacesCursorCodeblock": "Insert two spaces at cursor",
        "copy": "Copy selection",
        "paste": "Paste in content",
        "cut": "Cut selection",
        "alignLeft": "Align text left",
        "alignCenter": "Align text center",
        "alignRight": "Align text right",
        "undo": "Undo",
        "redo": "Redo",
        "convertToParagraph": "Convert block to paragraph",
        "backspace": "Delete",
        "deleteLeftWord": "Delete left word",
        "deleteLeftSentence": "Delete left sentence",
        "delete": "Delete right character",
        "deleteMacOS": "Delete left character",
        "deleteRightWord": "Delete right word",
        "moveCursorLeft": "Move cursor left",
        "moveCursorBeginning": "Move cursor to the beginning",
        "moveCursorLeftWord": "Move cursor left one word",
        "moveCursorLeftSelect": "Select and move cursor left",
        "moveCursorBeginSelect": "Select and move cursor to the beginning",
        "moveCursorLeftWordSelect": "Select and move cursor left one word",
        "moveCursorRight": "Move cursor right",
        "moveCursorEnd": "Move cursor to the end",
        "moveCursorRightWord": "Move cursor right one word",
        "moveCursorRightSelect": "Select and move cursor right one",
        "moveCursorEndSelect": "Select and move cursor to the end",
        "moveCursorRightWordSelect": "Select and move cursor to the right one word",
        "moveCursorUp": "Move cursor up",
        "moveCursorTopSelect": "Select and move cursor to the top",
        "moveCursorTop": "Move cursor to the top",
        "moveCursorUpSelect": "Select and move cursor up",
        "moveCursorBottomSelect": "Select and move cursor to the bottom",
        "moveCursorBottom": "Move cursor to the bottom",
        "moveCursorDown": "Move cursor down",
        "moveCursorDownSelect": "Select and move cursor down",
        "home": "Scroll to the top",
        "end": "Scroll to the bottom",
        "toggleBold": "Toggle bold",
        "toggleItalic": "Toggle italic",
        "toggleUnderline": "Toggle underline",
        "toggleStrikethrough": "Toggle strikethrough",
        "toggleCode": "Toggle in-line code",
        "toggleHighlight": "Toggle highlight",
        "showLinkMenu": "Show link menu",
        "openInlineLink": "Open in-line link",
        "openLinks": "Open all selected links",
        "indent": "Indent",
        "outdent": "Outdent",
        "exit": "Exit editing",
        "pageUp": "Scroll one page up",
        "pageDown": "Scroll one page down",
        "selectAll": "Select all",
        "pasteWithoutFormatting": "Paste content without formatting",
        "showEmojiPicker": "Show emoji picker",
        "enterInTableCell": "Add linebreak in table",
        "leftInTableCell": "Move left one cell in table",
        "rightInTableCell": "Move right one cell in table",
        "upInTableCell": "Move up one cell in table",
        "downInTableCell": "Move down one cell in table",
        "tabInTableCell": "Go to next available cell in table",
        "shiftTabInTableCell": "Go to previously available cell in table",
        "backSpaceInTableCell": "Stop at the beginning of the cell"
      },
      "commands": {
        "codeBlockNewParagraph": "Insert a new paragraph next to the code block",
        "codeBlockIndentLines": "Insert two spaces at the line start in code block",
        "codeBlockOutdentLines": "Delete two spaces at the line start in code block",
        "codeBlockAddTwoSpaces": "Insert two spaces at the cursor position in code block",
        "codeBlockSelectAll": "Select all content inside a code block",
        "codeBlockPasteText": "Paste text in codeblock",
        "textAlignLeft": "Align text to the left",
        "textAlignCenter": "Align text to the center",
        "textAlignRight": "Align text to the right"
      },
      "couldNotLoadErrorMsg": "Could not load shortcuts, Try again",
      "couldNotSaveErrorMsg": "Could not save shortcuts, Try again"
    },
    "aiPage": {
      "title": "AI Settings",
      "menuLabel": "AI Settings",
      "keys": {
        "enableAISearchTitle": "AI Search",
        "aiSettingsDescription": "Select or configure Ai models used on @:appName. For best performance we recommend using the default model options",
        "loginToEnableAIFeature": "AI features are only enabled after logging in with @:appName Cloud. If you don't have an @:appName account, go to 'My Account' to sign up",
        "llmModel": "Language Model",
        "title": "AI API Keys",
        "openAILabel": "OpenAI API key",
        "openAITooltip": "You can find your Secret API key on the API key page",
        "openAIHint": "Input your OpenAI API Key",
        "stabilityAILabel": "Stability API key",
        "stabilityAITooltip": "Your Stability API key, used to authenticate your requests",
        "stabilityAIHint": "Input your Stability API Key"
      }
    },
    "planPage": {
      "menuLabel": "Plan",
      "title": "Pricing plan",
      "planUsage": {
        "title": "Plan usage summary",
        "storageLabel": "Storage",
        "storageUsage": "{} of {} GB",
        "collaboratorsLabel": "Collaborators",
        "collaboratorsUsage": "{} of {}",
        "aiResponseLabel": "AI Responses",
        "aiResponseUsage": "{} of {}",
        "proBadge": "Pro",
        "memberProToggle": "Unlimited members",
        "guestCollabToggle": "10 guest collaborators",
        "storageUnlimited": "Unlimited storage with your Pro Plan",
        "aiCredit": {
          "title": "Add @:appName AI Credit",
          "price": "5$",
          "priceDescription": "for 1,000 credits",
          "purchase": "Purchase AI",
          "info": "Add 1,000 Ai credits per workspace and seamlessly integrate customizable AI into your workflow for smarter, faster results with up to:",
          "infoItemOne": "10,000 responses per database",
          "infoItemTwo": "1,000 responses per workspace"
        },
        "currentPlan": {
          "bannerLabel": "Current plan",
          "freeTitle": "Free",
          "proTitle": "Pro",
          "teamTitle": "Team",
          "freeInfo": "Perfect for individuals or small teams up to 3 members.",
          "proInfo": "Perfect for small and medium teams up to 10 members.",
          "teamInfo": "Perfect for all productive and well-organized teams..",
          "upgrade": "Compare &\n Upgrade",
          "freeProOne": "Collaborative workspace",
          "freeProTwo": "Up to 3 members (incl. owner)",
          "freeProThree": "Unlimited guests (view-only)",
          "freeProFour": "Storage 5GB",
          "freeProFive": "30 day revision history",
          "freeConOne": "Guest collaborators (edit access)",
          "freeConTwo": "Unlimited storage",
          "freeConThree": "6 month revision history",
          "professionalProOne": "Collaborative workspace",
          "professionalProTwo": "Unlimited members",
          "professionalProThree": "Unlimited guests (view-only)",
          "professionalProFour": "Unlimited storage",
          "professionalProFive": "6 month revision history",
          "professionalConOne": "Unlimited guest collaborators (edit access)",
          "professionalConTwo": "Unlimited AI responses",
          "professionalConThree": "1 year revision history",
          "canceledInfo": "Your plan is cancelled, you will be downgraded to the Free plan on {}."
        },
        "deal": {
          "bannerLabel": "New year deal!",
          "title": "Grow your team!",
          "info": "Upgrade and save 10% off Pro and Team plans! Boost your workspace productivity with powerful new features including @:appName AI.",
          "viewPlans": "View plans"
        }
      }
    },
    "billingPage": {
      "menuLabel": "Billing",
      "title": "Billing",
      "plan": {
        "title": "Plan",
        "freeLabel": "Free",
        "proLabel": "Pro",
        "planButtonLabel": "Change plan",
        "billingPeriod": "Billing period",
        "periodButtonLabel": "Edit period"
      },
      "paymentDetails": {
        "title": "Payment details",
        "methodLabel": "Payment method",
        "methodButtonLabel": "Edit method"
      }
    },
    "comparePlanDialog": {
      "title": "Compare & select plan",
      "planFeatures": "Plan\nFeatures",
      "current": "Current",
      "actions": {
        "upgrade": "Upgrade",
        "downgrade": "Downgrade",
        "downgradeDisabledTooltip": "You will automatically downgrade at the end of the billing cycle",
        "current": "Current"
      },
      "freePlan": {
        "title": "Free",
        "description": "For organizing every corner of your work & life.",
        "price": "$0",
        "priceInfo": "free forever"
      },
      "proPlan": {
        "title": "Professional",
        "description": "A place for small groups to plan & get organized.",
        "price": "$10 /month",
        "priceInfo": "billed annually"
      },
      "planLabels": {
        "itemOne": "Workspaces",
        "itemTwo": "Members",
        "itemThree": "Guests",
        "tooltipThree": "Guests have read-only permission to the specifically shared content",
        "itemFour": "Guest collaborators",
        "tooltipFour": "Guest collaborators are billed as one seat",
        "itemFive": "Storage",
        "itemSix": "Real-time collaboration",
        "itemSeven": "Mobile app",
        "itemEight": "AI Responses",
        "tooltipEight": "Lifetime means the number of responses never reset"
      },
      "freeLabels": {
        "itemOne": "charged per workspace",
        "itemTwo": "3",
        "itemThree": "",
        "itemFour": "0",
        "itemFive": "5 GB",
        "itemSix": "yes",
        "itemSeven": "yes",
        "itemEight": "1,000 lifetime"
      },
      "proLabels": {
        "itemOne": "charged per workspace",
        "itemTwo": "up to 10",
        "itemThree": "",
        "itemFour": "10 guests billed as one seat",
        "itemFive": "unlimited",
        "itemSix": "yes",
        "itemSeven": "yes",
        "itemEight": "10,000 monthly"
      },
      "paymentSuccess": {
        "title": "You are now on the {} plan!",
        "description": "Your payment has been successfully processed and your plan is upgraded to @:appName {}. You can view your plan details on the Plan page"
      },
      "downgradeDialog": {
        "title": "Are you sure you want to downgrade your plan?",
        "description": "Downgrading your plan will revert you back to the Free plan. Members may lose access to workspaces and you may need to free up space to meet the storage limits of the Free plan.",
        "downgradeLabel": "Downgrade plan"
      }
    },
    "common": {
      "reset": "Reset"
    },
    "menu": {
      "appearance": "Appearance",
      "language": "Language",
      "user": "User",
      "files": "Files",
      "notifications": "Notifications",
      "open": "Open Settings",
      "logout": "Logout",
      "logoutPrompt": "Are you sure to logout?",
      "selfEncryptionLogoutPrompt": "Are you sure you want to log out? Please ensure you have copied the encryption secret",
      "syncSetting": "Sync Setting",
      "cloudSettings": "Cloud Settings",
      "enableSync": "Enable sync",
      "enableEncrypt": "Encrypt data",
      "cloudURL": "Base URL",
      "invalidCloudURLScheme": "Invalid Scheme",
      "cloudServerType": "Cloud server",
      "cloudServerTypeTip": "Please note that it might log out your current account after switching the cloud server",
      "cloudLocal": "Local",
      "cloudSupabase": "Supabase",
      "cloudSupabaseUrl": "Supabase URL",
      "cloudSupabaseUrlCanNotBeEmpty": "The supabase url can't be empty",
      "cloudSupabaseAnonKey": "Supabase anon key",
      "cloudSupabaseAnonKeyCanNotBeEmpty": "The anon key can't be empty",
      "cloudAppFlowy": "@:appName Cloud Beta",
      "cloudAppFlowySelfHost": "@:appName Cloud Self-hosted",
      "appFlowyCloudUrlCanNotBeEmpty": "The cloud url can't be empty",
      "clickToCopy": "Click to copy",
      "selfHostStart": "If you don't have a server, please refer to the",
      "selfHostContent": "document",
      "selfHostEnd": "for guidance on how to self-host your own server",
      "cloudURLHint": "Input the base URL of your server",
      "cloudWSURL": "Websocket URL",
      "cloudWSURLHint": "Input the websocket address of your server",
      "restartApp": "Restart",
      "restartAppTip": "Restart the application for the changes to take effect. Please note that this might log out your current account.",
      "changeServerTip": "After changing the server, you must click the restart button for the changes to take effect",
      "enableEncryptPrompt": "Activate encryption to secure your data with this secret. Store it safely; once enabled, it can't be turned off. If lost, your data becomes irretrievable. Click to copy",
      "inputEncryptPrompt": "Please enter your encryption secret for",
      "clickToCopySecret": "Click to copy secret",
      "configServerSetting": "Configurate your server settings",
      "configServerGuide": "After selecting `Quick Start`, navigate to `Settings` and then \"Cloud Settings\" to configure your self-hosted server.",
      "inputTextFieldHint": "Your secret",
      "historicalUserList": "User login history",
      "historicalUserListTooltip": "This list displays your anonymous accounts. You can click on an account to view its details. Anonymous accounts are created by clicking the 'Get Started' button",
      "openHistoricalUser": "Click to open the anonymous account",
      "customPathPrompt": "Storing the @:appName data folder in a cloud-synced folder such as Google Drive can pose risks. If the database within this folder is accessed or modified from multiple locations at the same time, it may result in synchronization conflicts and potential data corruption",
      "importAppFlowyData": "Import Data from External @:appName Folder",
      "importingAppFlowyDataTip": "Data import is in progress. Please do not close the app",
      "importAppFlowyDataDescription": "Copy data from an external @:appName data folder and import it into the current AppFlowy data folder",
      "importSuccess": "Successfully imported the @:appName data folder",
      "importFailed": "Importing the @:appName data folder failed",
      "importGuide": "For further details, please check the referenced document"
    },
    "notifications": {
      "enableNotifications": {
        "label": "Enable notifications",
        "hint": "Turn off to stop local notifications from appearing."
      },
      "showNotificationsIcon": {
        "label": "Show notifications icon",
        "hint": "Toggle off to hide the notification icon in the sidebar."
      }
    },
    "appearance": {
      "resetSetting": "Reset",
      "fontFamily": {
        "label": "Font Family",
        "search": "Search",
        "defaultFont": "System"
      },
      "themeMode": {
        "label": "Theme Mode",
        "light": "Light Mode",
        "dark": "Dark Mode",
        "system": "Adapt to System"
      },
      "fontScaleFactor": "Font Scale Factor",
      "documentSettings": {
        "cursorColor": "Document cursor color",
        "selectionColor": "Document selection color",
        "hexEmptyError": "Hex color cannot be empty",
        "hexLengthError": "Hex value must be 6 digits long",
        "hexInvalidError": "Invalid hex value",
        "opacityEmptyError": "Opacity cannot be empty",
        "opacityRangeError": "Opacity must be between 1 and 100",
        "app": "App",
        "flowy": "Flowy",
        "apply": "Apply"
      },
      "layoutDirection": {
        "label": "Layout Direction",
        "hint": "Control the flow of content on your screen, from left to right or right to left.",
        "ltr": "LTR",
        "rtl": "RTL"
      },
      "textDirection": {
        "label": "Default Text Direction",
        "hint": "Specify whether text should start from left or right as the default.",
        "ltr": "LTR",
        "rtl": "RTL",
        "auto": "AUTO",
        "fallback": "Same as layout direction"
      },
      "themeUpload": {
        "button": "Upload",
        "uploadTheme": "Upload theme",
        "description": "Upload your own @:appName theme using the button below.",
        "loading": "Please wait while we validate and upload your theme...",
        "uploadSuccess": "Your theme was uploaded successfully",
        "deletionFailure": "Failed to delete the theme. Try to delete it manually.",
        "filePickerDialogTitle": "Choose a .flowy_plugin file",
        "urlUploadFailure": "Failed to open url: {}"
      },
      "theme": "Theme",
      "builtInsLabel": "Built-in Themes",
      "pluginsLabel": "Plugins",
      "dateFormat": {
        "label": "Date format",
        "local": "Local",
        "us": "US",
        "iso": "ISO",
        "friendly": "Friendly",
        "dmy": "D/M/Y"
      },
      "timeFormat": {
        "label": "Time format",
        "twelveHour": "Twelve hour",
        "twentyFourHour": "Twenty four hour"
      },
      "showNamingDialogWhenCreatingPage": "Show naming dialog when creating a page",
      "enableRTLToolbarItems": "Enable RTL toolbar items",
      "members": {
        "title": "Members settings",
        "inviteMembers": "Invite members",
        "inviteHint": "Invite by email",
        "sendInvite": "Send invite",
        "copyInviteLink": "Copy invite link",
        "label": "Members",
        "user": "User",
        "role": "Role",
        "removeFromWorkspace": "Remove from Workspace",
        "owner": "Owner",
        "guest": "Guest",
        "member": "Member",
        "memberHintText": "A member can read and edit pages",
        "guestHintText": "A Guest can read, react, comment, and can edit certain pages with permission.",
        "emailInvalidError": "Invalid email, please check and try again",
        "emailSent": "Email sent, please check the inbox",
        "members": "members",
        "membersCount": {
          "zero": "{} members",
          "one": "{} member",
          "other": "{} members"
        },
        "memberLimitExceeded": "You've reached the maximum member limit allowed for your account. If you want to add more additional members to continue your work, please request on Github",
        "failedToAddMember": "Failed to add member",
        "addMemberSuccess": "Member added successfully",
        "removeMember": "Remove Member",
        "areYouSureToRemoveMember": "Are you sure you want to remove this member?",
        "inviteMemberSuccess": "The invitation has been sent successfully",
        "failedToInviteMember": "Failed to invite member"
      }
    },
    "files": {
      "copy": "Copy",
      "defaultLocation": "Read files and data storage location",
      "exportData": "Export your data",
      "doubleTapToCopy": "Double tap to copy the path",
      "restoreLocation": "Restore to @:appName default path",
      "customizeLocation": "Open another folder",
      "restartApp": "Please restart app for the changes to take effect.",
      "exportDatabase": "Export database",
      "selectFiles": "Select the files that need to be export",
      "selectAll": "Select all",
      "deselectAll": "Deselect all",
      "createNewFolder": "Create a new folder",
      "createNewFolderDesc": "Tell us where you want to store your data",
      "defineWhereYourDataIsStored": "Define where your data is stored",
      "open": "Open",
      "openFolder": "Open an existing folder",
      "openFolderDesc": "Read and write it to your existing @:appName folder",
      "folderHintText": "folder name",
      "location": "Creating a new folder",
      "locationDesc": "Pick a name for your @:appName data folder",
      "browser": "Browse",
      "create": "Create",
      "set": "Set",
      "folderPath": "Path to store your folder",
      "locationCannotBeEmpty": "Path cannot be empty",
      "pathCopiedSnackbar": "File storage path copied to clipboard!",
      "changeLocationTooltips": "Change the data directory",
      "change": "Change",
      "openLocationTooltips": "Open another data directory",
      "openCurrentDataFolder": "Open current data directory",
      "recoverLocationTooltips": "Reset to @:appName's default data directory",
      "exportFileSuccess": "Export file successfully!",
      "exportFileFail": "Export file failed!",
      "export": "Export",
      "clearCache": "Clear cache",
      "clearCacheDesc": "If you encounter issues with images not loading or fonts not displaying correctly, try clearing your cache. This action will not remove your user data.",
      "areYouSureToClearCache": "Are you sure to clear the cache?",
      "clearCacheSuccess": "Cache cleared successfully!"
    },
    "user": {
      "name": "Name",
      "email": "Email",
      "tooltipSelectIcon": "Select icon",
      "selectAnIcon": "Select an icon",
      "pleaseInputYourOpenAIKey": "please input your OpenAI key",
      "pleaseInputYourStabilityAIKey": "please input your Stability AI key",
      "clickToLogout": "Click to logout the current user"
    },
    "mobile": {
      "personalInfo": "Personal Information",
      "username": "User Name",
      "usernameEmptyError": "User name cannot be empty",
      "about": "About",
      "pushNotifications": "Push Notifications",
      "support": "Support",
      "joinDiscord": "Join us in Discord",
      "privacyPolicy": "Privacy Policy",
      "userAgreement": "User Agreement",
      "termsAndConditions": "Terms and Conditions",
      "userprofileError": "Failed to load user profile",
      "userprofileErrorDescription": "Please try to log out and log back in to check if the issue still persists.",
      "selectLayout": "Select layout",
      "selectStartingDay": "Select starting day",
      "version": "Version"
    }
  },
  "grid": {
    "deleteView": "Are you sure you want to delete this view?",
    "createView": "New",
    "title": {
      "placeholder": "Untitled"
    },
    "settings": {
      "filter": "Filter",
      "sort": "Sort",
      "sortBy": "Sort by",
      "properties": "Properties",
      "reorderPropertiesTooltip": "Drag to reorder properties",
      "group": "Group",
      "addFilter": "Add Filter",
      "deleteFilter": "Delete filter",
      "filterBy": "Filter by...",
      "typeAValue": "Type a value...",
      "layout": "Layout",
      "databaseLayout": "Layout",
      "viewList": {
        "zero": "0 views",
        "one": "{count} view",
        "other": "{count} views"
      },
      "editView": "Edit View",
      "boardSettings": "Board settings",
      "calendarSettings": "Calendar settings",
      "createView": "New view",
      "duplicateView": "Duplicate view",
      "deleteView": "Delete view",
      "numberOfVisibleFields": "{} shown"
    },
    "textFilter": {
      "contains": "Contains",
      "doesNotContain": "Does not contain",
      "endsWith": "Ends with",
      "startWith": "Starts with",
      "is": "Is",
      "isNot": "Is not",
      "isEmpty": "Is empty",
      "isNotEmpty": "Is not empty",
      "choicechipPrefix": {
        "isNot": "Not",
        "startWith": "Starts with",
        "endWith": "Ends with",
        "isEmpty": "is empty",
        "isNotEmpty": "is not empty"
      }
    },
    "checkboxFilter": {
      "isChecked": "Checked",
      "isUnchecked": "Unchecked",
      "choicechipPrefix": {
        "is": "is"
      }
    },
    "checklistFilter": {
      "isComplete": "is complete",
      "isIncomplted": "is incomplete"
    },
    "selectOptionFilter": {
      "is": "Is",
      "isNot": "Is not",
      "contains": "Contains",
      "doesNotContain": "Does not contain",
      "isEmpty": "Is empty",
      "isNotEmpty": "Is not empty"
    },
    "dateFilter": {
      "is": "Is",
      "before": "Is before",
      "after": "Is after",
      "onOrBefore": "Is on or before",
      "onOrAfter": "Is on or after",
      "between": "Is between",
      "empty": "Is empty",
      "notEmpty": "Is not empty",
      "choicechipPrefix": {
        "before": "Before",
        "after": "After",
        "onOrBefore": "On or before",
        "onOrAfter": "On or after",
        "isEmpty": "Is empty",
        "isNotEmpty": "Is not empty"
      }
    },
    "numberFilter": {
      "equal": "Equals",
      "notEqual": "Does not equal",
      "lessThan": "Is less than",
      "greaterThan": "Is greater than",
      "lessThanOrEqualTo": "Is less than or equal to",
      "greaterThanOrEqualTo": "Is greater than or equal to",
      "isEmpty": "Is empty",
      "isNotEmpty": "Is not empty"
    },
    "field": {
      "hide": "Hide",
      "show": "Show",
      "insertLeft": "Insert Left",
      "insertRight": "Insert Right",
      "duplicate": "Duplicate",
      "delete": "Delete",
      "wrapCellContent": "Wrap text",
      "clear": "Clear cells",
      "textFieldName": "Text",
      "checkboxFieldName": "Checkbox",
      "dateFieldName": "Date",
      "updatedAtFieldName": "Last modified",
      "createdAtFieldName": "Created at",
      "numberFieldName": "Numbers",
      "singleSelectFieldName": "Select",
      "multiSelectFieldName": "Multiselect",
      "urlFieldName": "URL",
      "checklistFieldName": "Checklist",
      "relationFieldName": "Relation",
      "summaryFieldName": "AI Summary",
      "timeFieldName": "Time",
      "translateFieldName": "AI Translate",
      "translateTo": "Translate to",
      "numberFormat": "Number format",
      "dateFormat": "Date format",
      "includeTime": "Include time",
      "isRange": "End date",
      "dateFormatFriendly": "Month Day, Year",
      "dateFormatISO": "Year-Month-Day",
      "dateFormatLocal": "Month/Day/Year",
      "dateFormatUS": "Year/Month/Day",
      "dateFormatDayMonthYear": "Day/Month/Year",
      "timeFormat": "Time format",
      "invalidTimeFormat": "Invalid format",
      "timeFormatTwelveHour": "12 hour",
      "timeFormatTwentyFourHour": "24 hour",
      "clearDate": "Clear date",
      "dateTime": "Date time",
      "startDateTime": "Start date time",
      "endDateTime": "End date time",
      "failedToLoadDate": "Failed to load date value",
      "selectTime": "Select time",
      "selectDate": "Select date",
      "visibility": "Visibility",
      "propertyType": "Property type",
      "addSelectOption": "Add an option",
      "typeANewOption": "Type a new option",
      "optionTitle": "Options",
      "addOption": "Add option",
      "editProperty": "Edit property",
      "newProperty": "New property",
      "deleteFieldPromptMessage": "Are you sure? This property will be deleted",
      "clearFieldPromptMessage": "Are you sure? All cells in this column will be emptied",
      "newColumn": "New Column",
      "format": "Format",
      "reminderOnDateTooltip": "This cell has a scheduled reminder",
      "optionAlreadyExist": "Option already exists"
    },
    "rowPage": {
      "newField": "Add a new field",
      "fieldDragElementTooltip": "Click to open menu",
      "showHiddenFields": {
        "one": "Show {count} hidden field",
        "many": "Show {count} hidden fields",
        "other": "Show {count} hidden fields"
      },
      "hideHiddenFields": {
        "one": "Hide {count} hidden field",
        "many": "Hide {count} hidden fields",
        "other": "Hide {count} hidden fields"
      },
      "openAsFullPage": "Open as full page",
      "moreRowActions": "More row actions"
    },
    "sort": {
      "ascending": "Ascending",
      "descending": "Descending",
      "by": "By",
      "empty": "No active sorts",
      "cannotFindCreatableField": "Cannot find a suitable field to sort by",
      "deleteAllSorts": "Delete all sorts",
      "addSort": "Add new sort",
      "removeSorting": "Would you like to remove sorting?",
      "fieldInUse": "You are already sorting by this field"
    },
    "row": {
      "duplicate": "Duplicate",
      "delete": "Delete",
      "titlePlaceholder": "Untitled",
      "textPlaceholder": "Empty",
      "copyProperty": "Copied property to clipboard",
      "count": "Count",
      "newRow": "New row",
      "action": "Action",
      "add": "Click add to below",
      "drag": "Drag to move",
      "deleteRowPrompt": "Are you sure you want to delete this row? This action cannot be undone",
      "deleteCardPrompt": "Are you sure you want to delete this card? This action cannot be undone",
      "dragAndClick": "Drag to move, click to open menu",
      "insertRecordAbove": "Insert record above",
      "insertRecordBelow": "Insert record below",
      "noContent": "No content"
    },
    "selectOption": {
      "create": "Create",
      "purpleColor": "Purple",
      "pinkColor": "Pink",
      "lightPinkColor": "Light Pink",
      "orangeColor": "Orange",
      "yellowColor": "Yellow",
      "limeColor": "Lime",
      "greenColor": "Green",
      "aquaColor": "Aqua",
      "blueColor": "Blue",
      "deleteTag": "Delete tag",
      "colorPanelTitle": "Color",
      "panelTitle": "Select an option or create one",
      "searchOption": "Search for an option",
      "searchOrCreateOption": "Search for an option or create one",
      "createNew": "Create a new",
      "orSelectOne": "Or select an option",
      "typeANewOption": "Type a new option",
      "tagName": "Tag name"
    },
    "checklist": {
      "taskHint": "Task description",
      "addNew": "Add a new task",
      "submitNewTask": "Create",
      "hideComplete": "Hide completed tasks",
      "showComplete": "Show all tasks"
    },
    "url": {
      "launch": "Open link in browser",
      "copy": "Copy link to clipboard",
      "textFieldHint": "Enter a URL",
      "copiedNotification": "Copied to clipboard!"
    },
    "relation": {
      "relatedDatabasePlaceLabel": "Related Database",
      "relatedDatabasePlaceholder": "None",
      "inRelatedDatabase": "In",
      "rowSearchTextFieldPlaceholder": "Search",
      "noDatabaseSelected": "No database selected, please select one first from the list below:",
      "emptySearchResult": "No records found",
      "linkedRowListLabel": "{count} linked rows",
      "unlinkedRowListLabel": "Link another row"
    },
    "menuName": "Grid",
    "referencedGridPrefix": "View of",
    "calculate": "Calculate",
    "calculationTypeLabel": {
      "none": "None",
      "average": "Average",
      "max": "Max",
      "median": "Median",
      "min": "Min",
      "sum": "Sum",
      "count": "Count",
      "countEmpty": "Count empty",
      "countEmptyShort": "EMPTY",
      "countNonEmpty": "Count not empty",
      "countNonEmptyShort": "FILLED"
    }
  },
  "document": {
    "menuName": "Document",
    "date": {
      "timeHintTextInTwelveHour": "01:00 PM",
      "timeHintTextInTwentyFourHour": "13:00"
    },
    "slashMenu": {
      "board": {
        "selectABoardToLinkTo": "Select a Board to link to",
        "createANewBoard": "Create a new Board"
      },
      "grid": {
        "selectAGridToLinkTo": "Select a Grid to link to",
        "createANewGrid": "Create a new Grid"
      },
      "calendar": {
        "selectACalendarToLinkTo": "Select a Calendar to link to",
        "createANewCalendar": "Create a new Calendar"
      },
      "document": {
        "selectADocumentToLinkTo": "Select a Document to link to"
      }
    },
    "selectionMenu": {
      "outline": "Outline",
      "codeBlock": "Code Block"
    },
    "plugins": {
      "referencedBoard": "Referenced Board",
      "referencedGrid": "Referenced Grid",
      "referencedCalendar": "Referenced Calendar",
      "referencedDocument": "Referenced Document",
      "autoGeneratorMenuItemName": "OpenAI Writer",
      "autoGeneratorTitleName": "OpenAI: Ask AI to write anything...",
      "autoGeneratorLearnMore": "Learn more",
      "autoGeneratorGenerate": "Generate",
      "autoGeneratorHintText": "Ask OpenAI ...",
      "autoGeneratorCantGetOpenAIKey": "Can't get OpenAI key",
      "autoGeneratorRewrite": "Rewrite",
      "smartEdit": "AI Assistants",
      "openAI": "OpenAI",
      "smartEditFixSpelling": "Fix spelling",
      "warning": "⚠️ AI responses can be inaccurate or misleading.",
      "smartEditSummarize": "Summarize",
      "smartEditImproveWriting": "Improve writing",
      "smartEditMakeLonger": "Make longer",
      "smartEditCouldNotFetchResult": "Could not fetch result from OpenAI",
      "smartEditCouldNotFetchKey": "Could not fetch OpenAI key",
      "smartEditDisabled": "Connect OpenAI in Settings",
      "appflowyAIEditDisabled": "Sign in to enable AI features",
      "discardResponse": "Do you want to discard the AI responses?",
      "createInlineMathEquation": "Create equation",
      "fonts": "Fonts",
      "insertDate": "Insert date",
      "emoji": "Emoji",
      "toggleList": "Toggle list",
      "quoteList": "Quote list",
      "numberedList": "Numbered list",
      "bulletedList": "Bulleted list",
      "todoList": "Todo List",
      "callout": "Callout",
      "cover": {
        "changeCover": "Change Cover",
        "colors": "Colors",
        "images": "Images",
        "clearAll": "Clear All",
        "abstract": "Abstract",
        "addCover": "Add Cover",
        "addLocalImage": "Add local image",
        "invalidImageUrl": "Invalid image URL",
        "failedToAddImageToGallery": "Failed to add image to gallery",
        "enterImageUrl": "Enter image URL",
        "add": "Add",
        "back": "Back",
        "saveToGallery": "Save to gallery",
        "removeIcon": "Remove icon",
        "pasteImageUrl": "Paste image URL",
        "or": "OR",
        "pickFromFiles": "Pick from files",
        "couldNotFetchImage": "Could not fetch image",
        "imageSavingFailed": "Image Saving Failed",
        "addIcon": "Add icon",
        "changeIcon": "Change icon",
        "coverRemoveAlert": "It will be removed from cover after it is deleted.",
        "alertDialogConfirmation": "Are you sure, you want to continue?"
      },
      "mathEquation": {
        "name": "Math Equation",
        "addMathEquation": "Add a TeX equation",
        "editMathEquation": "Edit Math Equation"
      },
      "optionAction": {
        "click": "Click",
        "toOpenMenu": " to open menu",
        "delete": "Delete",
        "duplicate": "Duplicate",
        "turnInto": "Turn into",
        "moveUp": "Move up",
        "moveDown": "Move down",
        "color": "Color",
        "align": "Align",
        "left": "Left",
        "center": "Center",
        "right": "Right",
        "defaultColor": "Default",
        "depth": "Depth"
      },
      "image": {
        "copiedToPasteBoard": "The image link has been copied to the clipboard",
        "addAnImage": "Add an image",
        "imageUploadFailed": "Image upload failed",
        "errorCode": "Error code"
      },
      "math": {
        "copiedToPasteBoard": "The math equation has been copied to the clipboard"
      },
      "urlPreview": {
        "copiedToPasteBoard": "The link has been copied to the clipboard",
        "convertToLink": "Convert to embed link"
      },
      "outline": {
        "addHeadingToCreateOutline": "Add headings to create a table of contents.",
        "noMatchHeadings": "No matching headings found."
      },
      "table": {
        "addAfter": "Add after",
        "addBefore": "Add before",
        "delete": "Delete",
        "clear": "Clear content",
        "duplicate": "Duplicate",
        "bgColor": "Background color"
      },
      "contextMenu": {
        "copy": "Copy",
        "cut": "Cut",
        "paste": "Paste"
      },
      "action": "Actions",
      "database": {
        "selectDataSource": "Select data source",
        "noDataSource": "No data source",
        "selectADataSource": "Select a data source",
        "toContinue": "to continue",
        "newDatabase": "New Database",
        "linkToDatabase": "Link to Database"
      },
      "date": "Date",
      "video": {
        "label": "Video",
        "emptyLabel": "Add a video",
        "placeholder": "Paste the video link",
        "copiedToPasteBoard": "The video link has been copied to the clipboard",
        "insertVideo": "Add video",
        "invalidVideoUrl": "The source URL is not supported yet.",
        "invalidVideoUrlYouTube": "YouTube is not supported yet.",
        "supportedFormats": "Supported formats: MP4, WebM, MOV, AVI, FLV, MPEG/M4V, H.264"
      }
    },
    "outlineBlock": {
      "placeholder": "Table of Contents"
    },
    "textBlock": {
      "placeholder": "Type '/' for commands"
    },
    "title": {
      "placeholder": "Untitled"
    },
    "imageBlock": {
      "placeholder": "Click to add image",
      "upload": {
        "label": "Upload",
        "placeholder": "Click to upload image"
      },
      "url": {
        "label": "Image URL",
        "placeholder": "Enter image URL"
      },
      "ai": {
        "label": "Generate image from OpenAI",
        "placeholder": "Please input the prompt for OpenAI to generate image"
      },
      "stability_ai": {
        "label": "Generate image from Stability AI",
        "placeholder": "Please input the prompt for Stability AI to generate image"
      },
      "support": "Image size limit is 5MB. Supported formats: JPEG, PNG, GIF, SVG",
      "error": {
        "invalidImage": "Invalid image",
        "invalidImageSize": "Image size must be less than 5MB",
        "invalidImageFormat": "Image format is not supported. Supported formats: JPEG, PNG, JPG, GIF, SVG, WEBP",
        "invalidImageUrl": "Invalid image URL",
        "noImage": "No such file or directory"
      },
      "embedLink": {
        "label": "Embed link",
        "placeholder": "Paste or type an image link"
      },
      "unsplash": {
        "label": "Unsplash"
      },
      "searchForAnImage": "Search for an image",
      "pleaseInputYourOpenAIKey": "please input your OpenAI key in Settings page",
      "pleaseInputYourStabilityAIKey": "please input your Stability AI key in Settings page",
      "saveImageToGallery": "Save image",
      "failedToAddImageToGallery": "Failed to add image to gallery",
      "successToAddImageToGallery": "Image added to gallery successfully",
      "unableToLoadImage": "Unable to load image",
      "maximumImageSize": "Maximum supported upload image size is 10MB",
      "uploadImageErrorImageSizeTooBig": "Image size must be less than 10MB",
      "imageIsUploading": "Image is uploading"
    },
    "codeBlock": {
      "language": {
        "label": "Language",
        "placeholder": "Select language",
        "auto": "Auto"
      },
      "copyTooltip": "Copy contents of the code block",
      "searchLanguageHint": "Search for a language",
      "codeCopiedSnackbar": "Code copied to clipboard!"
    },
    "inlineLink": {
      "placeholder": "Paste or type a link",
      "openInNewTab": "Open in new tab",
      "copyLink": "Copy link",
      "removeLink": "Remove link",
      "url": {
        "label": "Link URL",
        "placeholder": "Enter link URL"
      },
      "title": {
        "label": "Link Title",
        "placeholder": "Enter link title"
      }
    },
    "mention": {
      "placeholder": "Mention a person or a page or date...",
      "page": {
        "label": "Link to page",
        "tooltip": "Click to open page"
      },
      "deleted": "Deleted",
      "deletedContent": "This content does not exist or has been deleted"
    },
    "toolbar": {
      "resetToDefaultFont": "Reset to default"
    },
    "errorBlock": {
      "theBlockIsNotSupported": "Unable to parse the block content",
      "clickToCopyTheBlockContent": "Click to copy the block content",
      "blockContentHasBeenCopied": "The block content has been copied."
    },
    "mobilePageSelector": {
      "title": "Select page",
      "failedToLoad": "Failed to load page list",
      "noPagesFound": "No pages found"
    }
  },
  "board": {
    "column": {
      "createNewCard": "New",
      "renameGroupTooltip": "Press to rename group",
      "createNewColumn": "Add a new group",
      "addToColumnTopTooltip": "Add a new card at the top",
      "addToColumnBottomTooltip": "Add a new card at the bottom",
      "renameColumn": "Rename",
      "hideColumn": "Hide",
      "newGroup": "New group",
      "deleteColumn": "Delete",
      "deleteColumnConfirmation": "This will delete this group and all the cards in it.\nAre you sure you want to continue?"
    },
    "hiddenGroupSection": {
      "sectionTitle": "Hidden Groups",
      "collapseTooltip": "Hide the hidden groups",
      "expandTooltip": "View the hidden groups"
    },
    "cardDetail": "Card Detail",
    "cardActions": "Card Actions",
    "cardDuplicated": "Card has been duplicated",
    "cardDeleted": "Card has been deleted",
    "showOnCard": "Show on card detail",
    "setting": "Setting",
    "propertyName": "Property name",
    "menuName": "Board",
    "showUngrouped": "Show ungrouped items",
    "ungroupedButtonText": "Ungrouped",
    "ungroupedButtonTooltip": "Contains cards that don't belong in any group",
    "ungroupedItemsTitle": "Click to add to the board",
    "groupBy": "Group by",
    "groupCondition": "Group condition",
    "referencedBoardPrefix": "View of",
    "notesTooltip": "Notes inside",
    "mobile": {
      "editURL": "Edit URL",
      "showGroup": "Show group",
      "showGroupContent": "Are you sure you want to show this group on the board?",
      "failedToLoad": "Failed to load board view"
    },
    "dateCondition": {
      "weekOf": "Week of {} - {}",
      "today": "Today",
      "yesterday": "Yesterday",
      "tomorrow": "Tomorrow",
      "lastSevenDays": "Last 7 days",
      "nextSevenDays": "Next 7 days",
      "lastThirtyDays": "Last 30 days",
      "nextThirtyDays": "Next 30 days"
    },
    "noGroup": "No group by property",
    "noGroupDesc": "Board views require a property to group by in order to display"
  },
  "calendar": {
    "menuName": "Calendar",
    "defaultNewCalendarTitle": "Untitled",
    "newEventButtonTooltip": "Add a new event",
    "navigation": {
      "today": "Today",
      "jumpToday": "Jump to Today",
      "previousMonth": "Previous Month",
      "nextMonth": "Next Month",
      "views": {
        "day": "Day",
        "week": "Week",
        "month": "Month",
        "year": "Year"
      }
    },
    "mobileEventScreen": {
      "emptyTitle": "No events yet",
      "emptyBody": "Press the plus button to create an event on this day."
    },
    "settings": {
      "showWeekNumbers": "Show week numbers",
      "showWeekends": "Show weekends",
      "firstDayOfWeek": "Start week on",
      "layoutDateField": "Layout calendar by",
      "changeLayoutDateField": "Change layout field",
      "noDateTitle": "No Date",
      "noDateHint": {
        "zero": "Unscheduled events will show up here",
        "one": "{count} unscheduled event",
        "other": "{count} unscheduled events"
      },
      "unscheduledEventsTitle": "Unscheduled events",
      "clickToAdd": "Click to add to the calendar",
      "name": "Calendar settings",
      "clickToOpen": "Click to open the record"
    },
    "referencedCalendarPrefix": "View of",
    "quickJumpYear": "Jump to",
    "duplicateEvent": "Duplicate event"
  },
  "errorDialog": {
    "title": "@:appName Error",
    "howToFixFallback": "We're sorry for the inconvenience! Submit an issue on our GitHub page that describes your error.",
    "github": "View on GitHub"
  },
  "search": {
    "label": "Search",
    "placeholder": {
      "actions": "Search actions..."
    }
  },
  "message": {
    "copy": {
      "success": "Copied!",
      "fail": "Unable to copy"
    }
  },
  "unSupportBlock": "The current version does not support this Block.",
  "views": {
    "deleteContentTitle": "Are you sure want to delete the {pageType}?",
    "deleteContentCaption": "if you delete this {pageType}, you can restore it from the trash."
  },
  "colors": {
    "custom": "Custom",
    "default": "Default",
    "red": "Red",
    "orange": "Orange",
    "yellow": "Yellow",
    "green": "Green",
    "blue": "Blue",
    "purple": "Purple",
    "pink": "Pink",
    "brown": "Brown",
    "gray": "Gray"
  },
  "emoji": {
    "emojiTab": "Emoji",
    "search": "Search emoji",
    "noRecent": "No recent emoji",
    "noEmojiFound": "No emoji found",
    "filter": "Filter",
    "random": "Random",
    "selectSkinTone": "Select skin tone",
    "remove": "Remove emoji",
    "categories": {
      "smileys": "Smileys & Emotion",
      "people": "People & Body",
      "animals": "Animals & Nature",
      "food": "Food & Drink",
      "activities": "Activities",
      "places": "Travel & Places",
      "objects": "Objects",
      "symbols": "Symbols",
      "flags": "Flags",
      "nature": "Nature",
      "frequentlyUsed": "Frequently Used"
    },
    "skinTone": {
      "default": "Default",
      "light": "Light",
      "mediumLight": "Medium-Light",
      "medium": "Medium",
      "mediumDark": "Medium-Dark",
      "dark": "Dark"
    }
  },
  "inlineActions": {
    "noResults": "No results",
    "recentPages": "Recent pages",
    "pageReference": "Page reference",
    "docReference": "Document reference",
    "boardReference": "Board reference",
    "calReference": "Calendar reference",
    "gridReference": "Grid reference",
    "date": "Date",
    "reminder": {
      "groupTitle": "Reminder",
      "shortKeyword": "remind"
    }
  },
  "datePicker": {
    "dateTimeFormatTooltip": "Change the date and time format in settings",
    "dateFormat": "Date format",
    "includeTime": "Include time",
    "isRange": "End date",
    "timeFormat": "Time format",
    "clearDate": "Clear date",
    "reminderLabel": "Reminder",
    "selectReminder": "Select reminder",
    "reminderOptions": {
      "none": "None",
      "atTimeOfEvent": "Time of event",
      "fiveMinsBefore": "5 mins before",
      "tenMinsBefore": "10 mins before",
      "fifteenMinsBefore": "15 mins before",
      "thirtyMinsBefore": "30 mins before",
      "oneHourBefore": "1 hour before",
      "twoHoursBefore": "2 hours before",
      "onDayOfEvent": "On day of event",
      "oneDayBefore": "1 day before",
      "twoDaysBefore": "2 days before",
      "oneWeekBefore": "1 week before",
      "custom": "Custom"
    }
  },
  "relativeDates": {
    "yesterday": "Yesterday",
    "today": "Today",
    "tomorrow": "Tomorrow",
    "oneWeek": "1 week"
  },
  "notificationHub": {
    "title": "Notifications",
    "mobile": {
      "title": "Updates"
    },
    "emptyTitle": "All caught up!",
    "emptyBody": "No pending notifications or actions. Enjoy the calm.",
    "tabs": {
      "inbox": "Inbox",
      "upcoming": "Upcoming"
    },
    "actions": {
      "markAllRead": "Mark all as read",
      "showAll": "All",
      "showUnreads": "Unread"
    },
    "filters": {
      "ascending": "Ascending",
      "descending": "Descending",
      "groupByDate": "Group by date",
      "showUnreadsOnly": "Show unreads only",
      "resetToDefault": "Reset to default"
    }
  },
  "reminderNotification": {
    "title": "Reminder",
    "message": "Remember to check this before you forget!",
    "tooltipDelete": "Delete",
    "tooltipMarkRead": "Mark as read",
    "tooltipMarkUnread": "Mark as unread"
  },
  "findAndReplace": {
    "find": "Find",
    "previousMatch": "Previous match",
    "nextMatch": "Next match",
    "close": "Close",
    "replace": "Replace",
    "replaceAll": "Replace all",
    "noResult": "No results",
    "caseSensitive": "Case sensitive",
    "searchMore": "Search to find more results"
  },
  "error": {
    "weAreSorry": "We're sorry",
    "loadingViewError": "We're having trouble loading this view. Please check your internet connection, refresh the app, and do not hesitate to reach out to the team if the issue continues."
  },
  "editor": {
    "bold": "Bold",
    "bulletedList": "Bulleted List",
    "bulletedListShortForm": "Bulleted",
    "checkbox": "Checkbox",
    "embedCode": "Embed Code",
    "heading1": "H1",
    "heading2": "H2",
    "heading3": "H3",
    "highlight": "Highlight",
    "color": "Color",
    "image": "Image",
    "date": "Date",
    "page": "Page",
    "italic": "Italic",
    "link": "Link",
    "numberedList": "Numbered List",
    "numberedListShortForm": "Numbered",
    "quote": "Quote",
    "strikethrough": "Strikethrough",
    "text": "Text",
    "underline": "Underline",
    "fontColorDefault": "Default",
    "fontColorGray": "Gray",
    "fontColorBrown": "Brown",
    "fontColorOrange": "Orange",
    "fontColorYellow": "Yellow",
    "fontColorGreen": "Green",
    "fontColorBlue": "Blue",
    "fontColorPurple": "Purple",
    "fontColorPink": "Pink",
    "fontColorRed": "Red",
    "backgroundColorDefault": "Default background",
    "backgroundColorGray": "Gray background",
    "backgroundColorBrown": "Brown background",
    "backgroundColorOrange": "Orange background",
    "backgroundColorYellow": "Yellow background",
    "backgroundColorGreen": "Green background",
    "backgroundColorBlue": "Blue background",
    "backgroundColorPurple": "Purple background",
    "backgroundColorPink": "Pink background",
    "backgroundColorRed": "Red background",
    "backgroundColorLime": "Lime background",
    "backgroundColorAqua": "Aqua background",
    "done": "Done",
    "cancel": "Cancel",
    "tint1": "Tint 1",
    "tint2": "Tint 2",
    "tint3": "Tint 3",
    "tint4": "Tint 4",
    "tint5": "Tint 5",
    "tint6": "Tint 6",
    "tint7": "Tint 7",
    "tint8": "Tint 8",
    "tint9": "Tint 9",
    "lightLightTint1": "Purple",
    "lightLightTint2": "Pink",
    "lightLightTint3": "Light Pink",
    "lightLightTint4": "Orange",
    "lightLightTint5": "Yellow",
    "lightLightTint6": "Lime",
    "lightLightTint7": "Green",
    "lightLightTint8": "Aqua",
    "lightLightTint9": "Blue",
    "urlHint": "URL",
    "mobileHeading1": "Heading 1",
    "mobileHeading2": "Heading 2",
    "mobileHeading3": "Heading 3",
    "textColor": "Text Color",
    "backgroundColor": "Background Color",
    "addYourLink": "Add your link",
    "openLink": "Open link",
    "copyLink": "Copy link",
    "removeLink": "Remove link",
    "editLink": "Edit link",
    "linkText": "Text",
    "linkTextHint": "Please enter text",
    "linkAddressHint": "Please enter URL",
    "highlightColor": "Highlight color",
    "clearHighlightColor": "Clear highlight color",
    "customColor": "Custom color",
    "hexValue": "Hex value",
    "opacity": "Opacity",
    "resetToDefaultColor": "Reset to default color",
    "ltr": "LTR",
    "rtl": "RTL",
    "auto": "Auto",
    "cut": "Cut",
    "copy": "Copy",
    "paste": "Paste",
    "find": "Find",
    "select": "Select",
    "selectAll": "Select all",
    "previousMatch": "Previous match",
    "nextMatch": "Next match",
    "closeFind": "Close",
    "replace": "Replace",
    "replaceAll": "Replace all",
    "regex": "Regex",
    "caseSensitive": "Case sensitive",
    "uploadImage": "Upload Image",
    "urlImage": "URL Image",
    "incorrectLink": "Incorrect Link",
    "upload": "Upload",
    "chooseImage": "Choose an image",
    "loading": "Loading",
    "imageLoadFailed": "Image load failed",
    "divider": "Divider",
    "table": "Table",
    "colAddBefore": "Add before",
    "rowAddBefore": "Add before",
    "colAddAfter": "Add after",
    "rowAddAfter": "Add after",
    "colRemove": "Remove",
    "rowRemove": "Remove",
    "colDuplicate": "Duplicate",
    "rowDuplicate": "Duplicate",
    "colClear": "Clear Content",
    "rowClear": "Clear Content",
    "slashPlaceHolder": "Type '/' to insert a block, or start typing",
    "typeSomething": "Type something...",
    "toggleListShortForm": "Toggle",
    "quoteListShortForm": "Quote",
    "mathEquationShortForm": "Formula",
    "codeBlockShortForm": "Code"
  },
  "favorite": {
    "noFavorite": "No favorite page",
    "noFavoriteHintText": "Swipe the page to the left to add it to your favorites",
    "removeFromSidebar": "Remove from sidebar",
    "addToSidebar": "Pin to sidebar"
  },
  "cardDetails": {
    "notesPlaceholder": "Enter a / to insert a block, or start typing"
  },
  "blockPlaceholders": {
    "todoList": "To-do",
    "bulletList": "List",
    "numberList": "List",
    "quote": "Quote",
    "heading": "Heading {}"
  },
  "titleBar": {
    "pageIcon": "Page icon",
    "language": "Language",
    "font": "Font",
    "actions": "Actions",
    "date": "Date",
    "addField": "Add field",
    "userIcon": "User icon"
  },
  "noLogFiles": "There're no log files",
  "newSettings": {
    "myAccount": {
      "title": "My account",
      "subtitle": "Customize your profile, manage account security, open AI keys, or login into your account.",
      "profileLabel": "Account name & Profile image",
      "profileNamePlaceholder": "Enter your name",
      "accountSecurity": "Account security",
      "2FA": "2-Step Authentication",
      "aiKeys": "AI keys",
      "accountLogin": "Account Login",
      "updateNameError": "Failed to update name",
      "updateIconError": "Failed to update icon",
      "deleteAccount": {
        "title": "Delete Account",
        "subtitle": "Permanently delete your account and all of your data.",
        "deleteMyAccount": "Delete my account",
        "dialogTitle": "Delete account",
        "dialogContent1": "Are you sure you want to permanently delete your account?",
        "dialogContent2": "This action cannot be undone, and will remove access from all teamspaces, erasing your entire account, including private workspaces, and removing you from all shared workspaces."
      }
    },
    "workplace": {
      "name": "Workplace",
      "title": "Workplace Settings",
      "subtitle": "Customize your workspace appearance, theme, font, text layout, date, time, and language.",
      "workplaceName": "Workplace name",
      "workplaceNamePlaceholder": "Enter workplace name",
      "workplaceIcon": "Workplace icon",
      "workplaceIconSubtitle": "Upload an image or use an emoji for your workspace. Icon will show in your sidebar and notifications.",
      "renameError": "Failed to rename workplace",
      "updateIconError": "Failed to update icon",
      "chooseAnIcon": "Choose an icon",
      "appearance": {
        "name": "Appearance",
        "themeMode": {
          "auto": "Auto",
          "light": "Light",
          "dark": "Dark"
        },
        "language": "Language"
      }
    },
    "syncState": {
      "syncing": "Syncing",
      "synced": "Synced",
      "noNetworkConnected": "No network connected"
    }
  },
  "pageStyle": {
    "title": "Page style",
    "layout": "Layout",
    "coverImage": "Cover image",
    "pageIcon": "Page icon",
    "colors": "Colors",
    "gradient": "Gradient",
    "backgroundImage": "Background image",
    "presets": "Presets",
    "photo": "Photo",
    "unsplash": "Unsplash",
    "pageCover": "Page cover",
    "none": "None",
    "photoPermissionDescription": "Allow access to the photo library for uploading images.",
    "openSettings": "Open Settings",
    "photoPermissionTitle": "@:appName would like to access your photo library",
    "doNotAllow": "Don't Allow",
    "image": "Image"
  },
  "commandPalette": {
    "placeholder": "Type to search...",
    "bestMatches": "Best matches",
    "recentHistory": "Recent history",
    "navigateHint": "to navigate",
    "loadingTooltip": "We are looking for results...",
    "betaLabel": "BETA",
    "betaTooltip": "We currently only support searching for pages and content in documents",
    "fromTrashHint": "From trash",
    "noResultsHint": "We didn't find what you're looking for, try searching for another term.",
    "clearSearchTooltip": "Clear search field"
  },
  "space": {
    "delete": "Delete",
    "deleteConfirmation": "Delete: ",
    "deleteConfirmationDescription": "All pages within this Space will be deleted and moved to Trash.",
    "rename": "Rename Space",
    "changeIcon": "Change icon",
    "manage": "Manage Space",
    "addNewSpace": "Create Space",
    "collapseAllSubPages": "Collapse all subpages",
    "createNewSpace": "Create a new space",
    "createSpaceDescription": "Create multiple public and private spaces to better organize your work.",
    "spaceName": "Space name",
    "permission": "Permission",
    "publicPermission": "Public",
    "publicPermissionDescription": "All workspace members with full access",
    "privatePermission": "Private",
    "privatePermissionDescription": "Only you can access this space",
    "spaceIconBackground": "Background color",
    "spaceIcon": "Icon",
    "dangerZone": "Danger Zone",
    "unableToDeleteLastSpace": "Unable to delete the last Space",
    "unableToDeleteSpaceNotCreatedByYou": "Unable to delete Spaces created by others",
    "enableSpacesForYourWorkspace": "Enable Spaces for your workspace",
    "title": "Spaces",
    "defaultSpaceName": "General",
    "upgradeSpaceTitle": "Enable Spaces",
    "upgradeSpaceDescription": "Create multiple public and private Spaces to better organize your workspace.",
    "upgrade": "Update",
    "upgradeYourSpace": "Create multiple Spaces",
    "quicklySwitch": "Quickly switch to the next space",
<<<<<<< HEAD
    "duplicate": "Duplicate Space"
  },
  "publish": {
    "hasNotBeenPublished": "This page hasn't been published yet",
    "reportPage": "Report page",
    "databaseHasNotBeenPublished": "Publishing a database is not supported yet.",
    "createdWith": "Created with",
    "downloadApp": "Download AppFlowy",
    "copy": {
      "codeBlock": "The content of code block has been copied to the clipboard",
      "imageBlock": "The image link has been copied to the clipboard",
      "mathBlock": "The math equation has been copied to the clipboard"
    }
=======
    "duplicate": "Duplicate Space",
    "movePageToSpace": "Move page to space",
    "switchSpace": "Switch space"
>>>>>>> 6d0c9f76
  }
}<|MERGE_RESOLUTION|>--- conflicted
+++ resolved
@@ -2035,8 +2035,10 @@
     "upgrade": "Update",
     "upgradeYourSpace": "Create multiple Spaces",
     "quicklySwitch": "Quickly switch to the next space",
-<<<<<<< HEAD
-    "duplicate": "Duplicate Space"
+
+    "duplicate": "Duplicate Space",
+    "movePageToSpace": "Move page to space",
+    "switchSpace": "Switch space"
   },
   "publish": {
     "hasNotBeenPublished": "This page hasn't been published yet",
@@ -2049,10 +2051,5 @@
       "imageBlock": "The image link has been copied to the clipboard",
       "mathBlock": "The math equation has been copied to the clipboard"
     }
-=======
-    "duplicate": "Duplicate Space",
-    "movePageToSpace": "Move page to space",
-    "switchSpace": "Switch space"
->>>>>>> 6d0c9f76
   }
 }
--- conflicted
+++ resolved
@@ -23,13 +23,8 @@
 
   String? get path {
     if (Platform.isMacOS) {
-<<<<<<< HEAD
-      // remove the prefix `/Volumes/Macintosh HD/Users/`
-      return _path?.replaceFirst('/Volumes/Macintosh HD/Users', '');
-=======
       // remove the prefix `/Volumes/*`
       return _path?.replaceFirst(RegExp(r'^/Volumes/[^/]+'), '');
->>>>>>> 9215f518
     }
     return _path;
   }

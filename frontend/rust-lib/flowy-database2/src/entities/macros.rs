--- conflicted
+++ resolved
@@ -17,11 +17,8 @@
           10 => FieldType::Relation,
           11 => FieldType::Summary,
           12 => FieldType::Translate,
-<<<<<<< HEAD
-          13 => FieldType::Tag,
-=======
           13 => FieldType::Time,
->>>>>>> 6be9c001
+          14 => FieldType::Tag,
           _ => {
             tracing::error!("🔴Can't parse FieldType from value: {}", ty);
             FieldType::RichText

import 'package:app_flowy/plugins/grid/application/cell/cell_service/cell_service.dart';
import 'package:app_flowy/plugins/grid/application/field/type_option/type_option_context.dart';
import 'package:app_flowy/plugins/grid/application/row/row_data_controller.dart';
import 'package:app_flowy/plugins/grid/application/row/row_detail_bloc.dart';
import 'package:flowy_infra/image.dart';
import 'package:flowy_infra/theme.dart';
import 'package:flowy_infra_ui/flowy_infra_ui.dart';
import 'package:flowy_infra_ui/style_widget/button.dart';
import 'package:flowy_infra_ui/style_widget/icon_button.dart';
import 'package:flowy_infra_ui/style_widget/scrolling/styled_scroll_bar.dart';
import 'package:flowy_infra_ui/style_widget/text.dart';
import 'package:flowy_infra_ui/widget/spacing.dart';
import 'package:easy_localization/easy_localization.dart';
import 'package:app_flowy/generated/locale_keys.g.dart';
import 'package:flowy_sdk/protobuf/flowy-grid/field_entities.pb.dart';
import 'package:flutter/material.dart';
import 'package:flutter_bloc/flutter_bloc.dart';
import 'package:appflowy_popover/popover.dart';

import '../../layout/sizes.dart';
import '../cell/cell_accessory.dart';
import '../cell/prelude.dart';
import '../header/field_cell.dart';
import '../header/field_editor.dart';

class RowDetailPage extends StatefulWidget with FlowyOverlayDelegate {
  final GridRowDataController dataController;
  final GridCellBuilder cellBuilder;

  const RowDetailPage({
    required this.dataController,
    required this.cellBuilder,
    Key? key,
  }) : super(key: key);

  @override
  State<RowDetailPage> createState() => _RowDetailPageState();

  static String identifier() {
    return (RowDetailPage).toString();
  }
}

class _RowDetailPageState extends State<RowDetailPage> {
  @override
  Widget build(BuildContext context) {
    return FlowyDialog(
      child: BlocProvider(
        create: (context) {
          final bloc = RowDetailBloc(
            dataController: widget.dataController,
          );
          bloc.add(const RowDetailEvent.initial());
          return bloc;
        },
        child: Padding(
          padding: const EdgeInsets.symmetric(horizontal: 40, vertical: 20),
          child: Column(
            children: [
              SizedBox(
                height: 40,
                child: Row(
                  children: const [Spacer(), _CloseButton()],
                ),
              ),
              Expanded(
                child: _PropertyList(
                  cellBuilder: widget.cellBuilder,
                  viewId: widget.dataController.rowInfo.gridId,
                ),
              ),
            ],
          ),
        ),
      ),
    );
  }
}

class _CloseButton extends StatelessWidget {
  const _CloseButton({Key? key}) : super(key: key);

  @override
  Widget build(BuildContext context) {
    final theme = context.watch<AppTheme>();
    return FlowyIconButton(
      width: 24,
      onPressed: () {
        FlowyOverlay.pop(context);
      },
      iconPadding: const EdgeInsets.fromLTRB(2, 2, 2, 2),
      icon: svgWidget("home/close", color: theme.iconColor),
    );
  }
}

class _PropertyList extends StatelessWidget {
  final String viewId;
  final GridCellBuilder cellBuilder;
  final ScrollController _scrollController;
  _PropertyList({
    required this.viewId,
    required this.cellBuilder,
    Key? key,
  })  : _scrollController = ScrollController(),
        super(key: key);

  @override
  Widget build(BuildContext context) {
    return BlocBuilder<RowDetailBloc, RowDetailState>(
      buildWhen: (previous, current) => previous.gridCells != current.gridCells,
      builder: (context, state) {
        return Column(
          children: [
            Expanded(
              child: ScrollbarListStack(
                axis: Axis.vertical,
                controller: _scrollController,
                barSize: GridSize.scrollBarSize,
                child: ListView.separated(
                  controller: _scrollController,
                  itemCount: state.gridCells.length,
                  itemBuilder: (BuildContext context, int index) {
                    return _RowDetailCell(
                      cellId: state.gridCells[index],
                      cellBuilder: cellBuilder,
                    );
                  },
                  separatorBuilder: (BuildContext context, int index) {
                    return const VSpace(2);
                  },
                ),
              ),
            ),
            _CreateFieldButton(viewId: viewId),
          ],
        );
      },
    );
  }
}

class _CreateFieldButton extends StatelessWidget {
  final String viewId;
  const _CreateFieldButton({required this.viewId, Key? key}) : super(key: key);

  @override
  Widget build(BuildContext context) {
    final theme = context.read<AppTheme>();

    return Popover(
      triggerActions: PopoverTriggerActionFlags.click,
      child: SizedBox(
        height: 40,
        child: FlowyButton(
          text: FlowyText.medium(
            LocaleKeys.grid_field_newColumn.tr(),
            fontSize: 12,
          ),
          hoverColor: theme.shader6,
          onTap: () {},
          leftIcon: svgWidget("home/add"),
        ),
      ),
      popupBuilder: (BuildContext context) {
        return OverlayContainer(
          constraints: BoxConstraints.loose(const Size(240, 200)),
          child: FieldEditor(
            gridId: viewId,
            fieldName: "",
            typeOptionLoader: NewFieldTypeOptionLoader(gridId: viewId),
          ),
        );
      },
    );
  }
}

class _RowDetailCell extends StatefulWidget {
  final GridCellIdentifier cellId;
  final GridCellBuilder cellBuilder;
  const _RowDetailCell({
    required this.cellId,
    required this.cellBuilder,
    Key? key,
  }) : super(key: key);

  @override
  State<StatefulWidget> createState() => _RowDetailCellState();
}

class _RowDetailCellState extends State<_RowDetailCell> {
  final PopoverController popover = PopoverController();

  @override
  Widget build(BuildContext context) {
    final theme = context.watch<AppTheme>();
    final style = _customCellStyle(theme, widget.cellId.fieldType);
    final cell = widget.cellBuilder.build(widget.cellId, style: style);

    final gesture = GestureDetector(
      behavior: HitTestBehavior.translucent,
      onTap: () => cell.beginFocus.notify(),
      child: AccessoryHover(
        contentPadding:
            const EdgeInsets.symmetric(horizontal: 10, vertical: 12),
        child: cell,
      ),
    );

    return ConstrainedBox(
      constraints: const BoxConstraints(minHeight: 40),
      child: IntrinsicHeight(
        child: Row(
          crossAxisAlignment: CrossAxisAlignment.stretch,
          mainAxisAlignment: MainAxisAlignment.center,
          children: [
            SizedBox(
              width: 150,
<<<<<<< HEAD
              child: Popover(
                controller: popover,
                offset: const Offset(20, 0),
                popupBuilder: (context) {
                  return OverlayContainer(
                    constraints: BoxConstraints.loose(const Size(240, 200)),
                    child: FieldEditor(
                      gridId: widget.cellId.gridId,
                      fieldName: widget.cellId.field.name,
                      typeOptionLoader: FieldTypeOptionLoader(
                        gridId: widget.cellId.gridId,
                        field: widget.cellId.field,
                      ),
                    ),
                  );
                },
                child: FieldCellButton(
                  field: widget.cellId.field,
                  onTap: () => popover.show(),
                ),
=======
              child: FieldCellButton(
                field: cellId.fieldContext.field,
                onTap: () => _showFieldEditor(context),
>>>>>>> 60c8ec13
              ),
            ),
            const HSpace(10),
            Expanded(child: gesture),
          ],
        ),
      ),
    );
  }
<<<<<<< HEAD
=======

  void _showFieldEditor(BuildContext context) {
    FieldEditor(
      gridId: cellId.gridId,
      fieldName: cellId.fieldContext.name,
      typeOptionLoader: FieldTypeOptionLoader(
        gridId: cellId.gridId,
        field: cellId.fieldContext.field,
      ),
    ).show(context);
  }
>>>>>>> 60c8ec13
}

GridCellStyle? _customCellStyle(AppTheme theme, FieldType fieldType) {
  switch (fieldType) {
    case FieldType.Checkbox:
      return null;
    case FieldType.DateTime:
      return DateCellStyle(
        alignment: Alignment.centerLeft,
      );
    case FieldType.MultiSelect:
      return SelectOptionCellStyle(
        placeholder: LocaleKeys.grid_row_textPlaceholder.tr(),
      );
    case FieldType.Number:
      return null;
    case FieldType.RichText:
      return GridTextCellStyle(
        placeholder: LocaleKeys.grid_row_textPlaceholder.tr(),
      );
    case FieldType.SingleSelect:
      return SelectOptionCellStyle(
        placeholder: LocaleKeys.grid_row_textPlaceholder.tr(),
      );

    case FieldType.URL:
      return GridURLCellStyle(
        placeholder: LocaleKeys.grid_row_textPlaceholder.tr(),
        accessoryTypes: [
          GridURLCellAccessoryType.edit,
          GridURLCellAccessoryType.copyURL,
        ],
      );
  }
  throw UnimplementedError;
}<|MERGE_RESOLUTION|>--- conflicted
+++ resolved
@@ -217,7 +217,6 @@
           children: [
             SizedBox(
               width: 150,
-<<<<<<< HEAD
               child: Popover(
                 controller: popover,
                 offset: const Offset(20, 0),
@@ -226,23 +225,18 @@
                     constraints: BoxConstraints.loose(const Size(240, 200)),
                     child: FieldEditor(
                       gridId: widget.cellId.gridId,
-                      fieldName: widget.cellId.field.name,
+                      fieldName: widget.cellId.fieldContext.field.name,
                       typeOptionLoader: FieldTypeOptionLoader(
                         gridId: widget.cellId.gridId,
-                        field: widget.cellId.field,
+                        field: widget.cellId.fieldContext.field,
                       ),
                     ),
                   );
                 },
                 child: FieldCellButton(
-                  field: widget.cellId.field,
+                  field: widget.cellId.fieldContext.field,
                   onTap: () => popover.show(),
                 ),
-=======
-              child: FieldCellButton(
-                field: cellId.fieldContext.field,
-                onTap: () => _showFieldEditor(context),
->>>>>>> 60c8ec13
               ),
             ),
             const HSpace(10),
@@ -252,20 +246,6 @@
       ),
     );
   }
-<<<<<<< HEAD
-=======
-
-  void _showFieldEditor(BuildContext context) {
-    FieldEditor(
-      gridId: cellId.gridId,
-      fieldName: cellId.fieldContext.name,
-      typeOptionLoader: FieldTypeOptionLoader(
-        gridId: cellId.gridId,
-        field: cellId.fieldContext.field,
-      ),
-    ).show(context);
-  }
->>>>>>> 60c8ec13
 }
 
 GridCellStyle? _customCellStyle(AppTheme theme, FieldType fieldType) {
